using MPI

using CLIMA.Topologies
using CLIMA.Grids
using CLIMA.AtmosDycore.VanillaAtmosDiscretizations
using CLIMA.MPIStateArrays
using CLIMA.ODESolvers
using CLIMA.LowStorageRungeKuttaMethod
using CLIMA.GenericCallbacks
using CLIMA.AtmosDycore
using CLIMA.MoistThermodynamics
using LinearAlgebra
using DelimitedFiles
using Dierckx
using Printf

using CLIMA.ParametersType
using CLIMA.PlanetParameters: R_d, cp_d, grav, cv_d, MSLP, T_0


# {{{

function read_sounding()
    #read in the original squal sounding
    fsounding  = open(joinpath(@__DIR__, "./soundings/sounding_JCP2013_with_pressure.dat"))
    sounding = readdlm(fsounding)
    close(fsounding)
    (nzmax, ncols) = size(sounding)
    if nzmax == 0
        error("SOUNDING ERROR: The Sounding file is empty!")
    end
    return (sounding, nzmax, ncols)
end

function squall_line(x...; ntrace=0, nmoist=0, dim=3)
    dim = 2
    DFloat 	    = eltype(x)
    p0::DFloat 	    = MSLP
    
    # ----------------------------------------------------
    # GET DATA FROM INTERPOLATED ARRAY ONTO VECTORS
    # This driver accepts data in 6 column format
    # ----------------------------------------------------
    (sounding, _, ncols) = read_sounding()
    
    # WARNING: Not all sounding data is formatted/scaled 
    # the same. Care required in assigning array values
    # height theta qv    u     v     pressure
    zinit, tinit, qinit, uinit, vinit, pinit  = sounding[:, 1],
    sounding[:, 2],
    sounding[:, 3],
    sounding[:, 4],
    sounding[:, 5],
    sounding[:, 6]

    #------------------------------------------------------
    # GET SPLINE FUNCTION
    #------------------------------------------------------
    spl_tinit    = Spline1D(zinit, tinit; k=1)
    spl_qinit    = Spline1D(zinit, qinit; k=1)
    spl_uinit    = Spline1D(zinit, uinit; k=1)
    spl_vinit    = Spline1D(zinit, vinit; k=1)
    spl_pinit    = Spline1D(zinit, pinit; k=1)
    # --------------------------------------------------
    # INITIALISE ARRAYS FOR INTERPOLATED VALUES
    # --------------------------------------------------
    datat          = spl_tinit(x[dim])
    dataq          = spl_qinit(x[dim])
    datau          = spl_uinit(x[dim])
    datav          = spl_vinit(x[dim])
    datap          = spl_pinit(x[dim])
    dataq          = dataq * 1.0e-3
    
    R_gas::DFloat   = gas_constant_air(dataq, 0.0, 0.0)
    c_p::DFloat     = cp_m(dataq,0.0,0.0)
    c_v::DFloat     = cv_m(dataq,0.0,0.0)
    cvoverR         = c_v/R_gas
    gravity::DFloat = grav
    
    #TODO Driver constant parameters need references
    rvapor        = 461.0
    levap         = 2.5e6
    es0           = 611.0
    pi0           = 1.0
    p0            = MSLP
    theta0        = 300.4675
    c2            = R_gas / c_p
    c1            = 1.0 / c2
    
    # Convert dataq to kg/kg
    datapi        = (datap / MSLP) ^ (c2)                         # Exner pressure from sounding data
    thetav        = datat * (1.0 + 0.61 * dataq)                  # Liquid potential temperature

    # theta perturbation
    dtheta        = 0.0
    thetac        = 5.0
    rx            = 10000.0
    ry            =  1500.0
    r		  = sqrt( ((x[1]-12000)/rx )^2 + ((x[dim] - 2000.0)/ry)^2)
    if (r <= 1.0)
        dtheta	  = thetac * (cos(0.5*π*r))^2
    end
    θ             = thetav + dtheta
    datarho       = datap / (R_gas * datapi *  θ)
    e             = dataq * datap * rvapor/(dataq * rvapor + R_gas)
    
    q_tot         = dataq
    P             = datap                                         # Assumed known from sounding
    ρ             = datarho
    T             = P / (ρ * R_gas)
    u, v, w       = 0.0, 0.0, 0.0
    U      	  = ρ * u
    V      	  = ρ * v
    W      	  = ρ * w
    
    # Calculation of energy per unit mass
    e_kin = (u^2 + v^2 + w^2) / 2  
    e_pot = gravity * x[dim]
    e_int = internal_energy(T, q_tot, 0.0, 0.0)
    # Total energy 
    E = ρ * total_energy(e_kin, e_pot, T, q_tot, 0.0, 0.0)
    (ρ=ρ, U=U, V=V, W=V, E=E, Qmoist=(ρ * q_tot, 0.0, 0.0)) 

end


function main(mpicomm, DFloat, ArrayType, brickrange, nmoist, ntrace, N, Ne, 
              timeend; gravity=true, viscosity=2.5, dt=nothing,
              exact_timeend=true) 
    dim = length(brickrange)
    topl = BrickTopology(# MPI communicator to connect elements/partition
                         mpicomm,
                         # tuple of point element edges in each dimension
                         # (dim is inferred from this)
                         brickrange,
                         periodicity=(true, ntuple(j->false, dim-1)...))

    grid = DiscontinuousSpectralElementGrid(topl,
                                            # Compute floating point type
                                            FloatType = DFloat,
                                            # This is the array type to store
                                            # data: CuArray = GPU, Array = CPU
                                            DeviceArray = ArrayType,
                                            # polynomial order for LGL grid
                                            polynomialorder = N,
                                            # how to skew the mesh degrees of
                                            # freedom (for instance spherical
                                            # or topography maps)
                                            # warp = warpgridfun
                                            )

    # spacedisc = data needed for evaluating the right-hand side function
    spacedisc = VanillaAtmosDiscretization(grid,
                                           gravity=gravity,
                                           viscosity=viscosity,
                                           ntrace=ntrace,
                                           nmoist=nmoist)

    # This is a actual state/function that lives on the grid    
    #vgeo = grid.vgeo
    #initial_sounding       = interpolate_sounding(dim, N, Ne, vgeo, nmoist, ntrace)
    initialcondition(x...) = squall_line(x...;
                                         ntrace=ntrace,
                                         nmoist=nmoist,
                                         dim=dim)
    
    Q = MPIStateArray(spacedisc, initialcondition)

    # Determine the time step
    (dt == nothing) && (dt = VanillaAtmosDiscretizations.estimatedt(spacedisc, Q))
    if exact_timeend
        nsteps = ceil(Int64, timeend / dt)
        dt = timeend / nsteps
    end

    # Initialize the Method (extra needed buffers created here)
    # Could also add an init here for instance if the ODE solver has some
    # state and reading from a restart file

    # TODO: Should we use get property to get the rhs function?
    lsrk = LowStorageRungeKutta(getrhsfunction(spacedisc), Q; dt = dt, t0 = 0)

    # Get the initial energy
    io = MPI.Comm_rank(mpicomm) == 0 ? stdout : open("/dev/null", "w")
    eng0 = norm(Q)
    @printf(io, "||Q||₂ (initial) =  %.16e\n", eng0)

    # Set up the information callback
    timer = [time_ns()]
    cbinfo = GenericCallbacks.EveryXWallTimeSeconds(10, mpicomm) do (s=false)
        if s
            timer[1] = time_ns()
        else
            run_time = (time_ns() - timer[1]) * 1e-9
            (min, sec) = fldmod(run_time, 60)
            (hrs, min) = fldmod(min, 60)
            @printf(io,
                    "-------------------------------------------------------------\n")
            @printf(io, "simtime =  %.16e\n", ODESolvers.gettime(lsrk))
            @printf(io, "runtime =  %03d:%02d:%05.2f (hour:min:sec)\n", hrs, min, sec)
            @printf(io, "||Q_t||infty, ||Q_l||infty  =  %.16e; %.16e\n", maximum(Q[:, 6, :]), maximum(Q[:, 7, :]))
        end
        nothing
    end

    step = [0]
    mkpath("vtk_squall")
    cbvtk = GenericCallbacks.EveryXSimulationSteps(5000) do (init=false)
        outprefix = @sprintf("vtk_squall/RTB_%dD_step%04d_mpirank%04d", dim, step[1],MPI.Comm_rank(mpicomm))
        @printf(io,
                "-------------------------------------------------------------\n")
        @printf(io, "doing VTK output =  %s\n", outprefix)
        VanillaAtmosDiscretizations.writevtk(outprefix, Q, spacedisc)
        step[1] += 1
        nothing
    end

    solve!(Q, lsrk; timeend=timeend, callbacks=(cbinfo, cbvtk))

    # Print some end of the simulation information
    engf = norm(Q)
    @printf(io, "-------------------------------------------------------------\n")
    @printf(io, "||Q||₂ ( final ) =  %.16e\n", engf)
    @printf(io, "||Q||₂ (initial) / ||Q||₂ ( final ) = %+.16e\n", engf / eng0)
    @printf(io, "||Q||₂ ( final ) - ||Q||₂ (initial) = %+.16e\n", eng0 - engf)
end

let
    MPI.Initialized() || MPI.Init()

    Sys.iswindows() || (isinteractive() && MPI.finalize_atexit())
    mpicomm = MPI.COMM_WORLD
    
    viscosity = 75
    nmoist = 3
    ntrace = 0
    Ne = (10, 10)
    N = 5
    dim = 2
    timeend = 20000.0

<<<<<<< HEAD
    xmin = -120000.0
    xmax =  120000.0
    zmin =       0.0
    zmax =   24000.0
=======
    xmin = 0
    xmax = 24000.0
    zmin = 0.0
    zmax = 24000.0
>>>>>>> 31a5bd11
    
    DFloat = Float64
    for ArrayType in (Array,)
        brickrange = (range(DFloat(xmin); length=Ne[1]+1, stop=xmax),
                      range(DFloat(zmin); length=Ne[2]+1, stop=zmax))

        main(mpicomm, DFloat, ArrayType, brickrange, nmoist, ntrace, N, Ne, timeend) 
    end
end

isinteractive() || MPI.Finalize()<|MERGE_RESOLUTION|>--- conflicted
+++ resolved
@@ -239,17 +239,10 @@
     dim = 2
     timeend = 20000.0
 
-<<<<<<< HEAD
-    xmin = -120000.0
-    xmax =  120000.0
-    zmin =       0.0
-    zmax =   24000.0
-=======
     xmin = 0
     xmax = 24000.0
     zmin = 0.0
     zmax = 24000.0
->>>>>>> 31a5bd11
     
     DFloat = Float64
     for ArrayType in (Array,)
