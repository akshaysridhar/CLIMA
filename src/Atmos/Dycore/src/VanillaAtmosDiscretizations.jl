--- conflicted
+++ resolved
@@ -234,13 +234,7 @@
       
       E_int = E - (U^2 + V^2)/(2*ρ) - ρ * gravity * y
       # get adjusted temperature and liquid and ice specific humidities
-<<<<<<< HEAD
-      T            = saturation_adjustment(E_int/ρ, ρ, q_m[1])
-     
-=======
       T = saturation_adjustment(E_int/ρ, ρ, q_m[1])
-    
->>>>>>> 16c8cb7d
       ξx, ξy, ηx, ηy = vgeo[n, G.ξxid, e], vgeo[n, G.ξyid, e],
                        vgeo[n, G.ηxid, e], vgeo[n, G.ηyid, e]
       
@@ -267,13 +261,8 @@
       end
 
       # get adjusted temperature and liquid and ice specific humidities
-<<<<<<< HEAD
-      T            = saturation_adjustment(E_int/ρ, ρ, q_m[1])
-     
-=======
       T = saturation_adjustment(E_int/ρ, ρ, q_m[1])
       
->>>>>>> 16c8cb7d
       ξx, ξy, ξz = vgeo[n, G.ξxid, e], vgeo[n, G.ξyid, e], vgeo[n, G.ξzid, e]
       ηx, ηy, ηz = vgeo[n, G.ηxid, e], vgeo[n, G.ηyid, e], vgeo[n, G.ηzid, e]
       ζx, ζy, ζz = vgeo[n, G.ζxid, e], vgeo[n, G.ζyid, e], vgeo[n, G.ζzid, e]
