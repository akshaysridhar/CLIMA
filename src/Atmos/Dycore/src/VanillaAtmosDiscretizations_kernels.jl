--- conflicted
+++ resolved
@@ -679,31 +679,7 @@
       rhs[i, j, _U, e] -= beta * U
       rhs[i, j, _V, e] -= beta * V
 
-<<<<<<< HEAD
- F_0  = 70.0
-        F_1  = 22.0
-        κ    = 85.0
-        D_ls = 3.75e-6
-        y_i  = 840.0
-        α_z  = 1
-        ρ_i  = 1.13
-          F_rad1,   F_rad0,   F_rad2 = 0,0,0
-        # integrate along column radiation
-        Q_int = 0
-        Q_int = radiation(dim, N, nmoist, ntrace, Qaux, vgeo, sgeo, vmapM, vmapP, elemtoelem, elems, y)
-        y_i = 840
-        if(y <= y_i)
-            F_rad1 += F_1 * exp(-Q_int)
-        else
-            F_rad0 += F_0 * exp(-Q_int)
-        end
-        
-        deltay3 = max(0, cbrt(y - y_i))
-        F_rad2 =  + ρ_i * cp_d * D_ls * α_z * (0.25*deltay3^4 + y_i*deltay3)
-
-        Q[i, j, _rad, e] =+ F_rad1 + F_rad0 + F_rad2 #radiation_value
-        #rhs[i,j,_E,e] += radiation_rhs[i, j, _E, e]
-=======
+
       F_rad1,   F_rad0,   F_rad2 = 0,0,0
       F_0  = 70.0
       F_1  = 22.0
@@ -716,7 +692,6 @@
       
       Q[i, j, _rad, e] = radiation(dim, N, nmoist, ntrace, Qaux, vgeo_aux, sgeo, vmapM, vmapP, elemtoelem, elems, i, j, e, y)
       #rhs[i,j,_E,e] += radiation_rhs[i, j, _E, e]
->>>>>>> 58a68648
 
       # Store velocity
       l_u[i, j], l_v[i, j] = u, v
