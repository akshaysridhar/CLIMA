--- conflicted
+++ resolved
@@ -1138,11 +1138,7 @@
           TP             = saturation_adjustment(E_intP/ρP, ρP, q_mP[1])
           q_liqP, q_iceP = phase_partitioning_eq(TP, ρP, q_mP[1])
           PP             = air_pressure(TP, ρP, q_mP[1], q_liqP, q_iceP) 
-<<<<<<< HEAD
           θvP            = virtual_pottemp(TP, PP, q_mP[1], q_liqP, q_iceP)
-=======
-          #θvP            = virtual_pottemp(TP, PP, q_mP[1], q_liqP, q_iceP)
->>>>>>> 7e6967d7
           #ρP             = air_density(TP, PP, q_mP[1], q_liqP, q_iceP)
           #E_intP         = internal_energy(TP, q_mP[1], q_liqP, q_iceP)
           #EP             = E_intP + (UP^2 + VP^2 + WP^2)/(2*ρP) + ρP * gravity * yorzP
