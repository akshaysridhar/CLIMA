# TODO: Move to the MPIStateArrays
# {{{ MPI Buffer handling
fillsendbuf!(h, d, b::MPIStateArray, e) = fillsendbuf!(h, d, b.Q, e)
transferrecvbuf!(h, d, b::MPIStateArray, e) = transferrecvbuf!(h, d, b.Q, e)

function fillsendbuf!(host_sendbuf, device_sendbuf::Array, buf::Array, sendelems)
  host_sendbuf[:, :, :] .= buf[:, :, sendelems]
end

function transferrecvbuf!(device_recvbuf::Array, host_recvbuf, buf::Array,
                          nrealelem)
  buf[:, :, nrealelem+1:end] .= host_recvbuf[:, :, :]
end
# }}}

<<<<<<< HEAD

# TODO 2 dimensions convert z to the vertical coordinate 
=======
# TODO 2 dimensions convert z to the vertical coordinate
>>>>>>> 4eb7e3e5
# {{{ Volume Gradient for 2-D
function volumegrad!(::Val{2}, ::Val{N}, ::Val{nmoist}, ::Val{ntrace},
                     grad::Array, Q, vgeo, gravity, D,
                     elems) where {N, nmoist, ntrace}
  dim = 2
  DFloat = eltype(Q)

  nvar = _nstate + nmoist + ntrace
  ngrad = _nstategrad + 3nmoist
    
  Nq = N + 1

  nelem = size(Q)[end]

  Q = reshape(Q, Nq, Nq, nvar, nelem)
  grad = reshape(grad, Nq, Nq, ngrad, nelem)
  vgeo = reshape(vgeo, Nq, Nq, size(vgeo,2), nelem)

  s_q = s_ρ = Array{DFloat}(undef, Nq, Nq)
  s_u = Array{DFloat}(undef, Nq, Nq)
  s_v = Array{DFloat}(undef, Nq, Nq)
  s_T = Array{DFloat}(undef, Nq, Nq)
<<<<<<< HEAD
  s_θ = Array{DFloat}(undef, Nq, Nq)
  
=======

>>>>>>> 4eb7e3e5
  #Initialise q_m vector of moist variables
  #Requires at least 3 elements for q_t, q_liq, q_ice
  q_m = zeros(DFloat, max(3, nmoist))
    
  @inbounds for e in elems
    for j = 1:Nq, i = 1:Nq
      U, V = Q[i, j, _U, e], Q[i, j, _V, e]
      ρ, E = Q[i, j, _ρ, e], Q[i, j, _E, e]
      y = vgeo[i,j,_y,e]
<<<<<<< HEAD

      E_int = E - (U^2 + V^2)/(2*ρ) - ρ * gravity * y
      
=======
      E_int = E - (U^2 + V^2)/(2*ρ) - ρ * gravity * y
>>>>>>> 4eb7e3e5
      # Get specific humidity quantities from state vector
      # per unit mass conversion required for sat_adjust only
      for m = 1:nmoist
        s = _nstate + m
        q_m[m]  = Q[i, j, s, e] / ρ
      end
      # Saturation temperature to obtain temperature assuming thermodynamic equilibrium
      T = saturation_adjustment(E_int/ρ, ρ, q_m[1])
       
      # TODO: Possibility of carrying q_liq and q_ice through state vector to include non-equilibrium thermodynamics (?)
      q_liq, q_ice = phase_partitioning_eq(T, ρ, q_m[1])
      q_m[2] = q_liq
      q_m[3] = q_ice

      P = air_pressure(T, ρ, q_m[1], q_m[2], q_m[3])
      for m = 1:nmoist
        s = _nstate+ m 
	Q[i,j,s,e] = ρ * q_m[m]
      end
  
      #P  =    air_pressure(T, ρ, q_m[1], q_m[2], q_m[3])
      θv = virtual_pottemp(T, P, q_m[1], q_m[2], q_m[3])
              
      s_ρ[i, j] = ρ
      s_u[i, j] = U/ρ
      s_v[i, j] = V/ρ
      s_T[i, j] = T
      s_θ[i, j] = θv
    end

    for j = 1:Nq, i = 1:Nq
      ρξ = ρη  = zero(DFloat)
      uξ = uη  = zero(DFloat)
      vξ = vη  = zero(DFloat)
      Tξ = Tη  = zero(DFloat)
      θξ =  θη = zero(DFloat)

      for n = 1:Nq
        ρξ += D[i, n] * s_ρ[n, j]
        ρη += D[j, n] * s_ρ[i, n]

        uξ += D[i, n] * s_u[n, j]
        uη += D[j, n] * s_u[i, n]

        vξ += D[i, n] * s_v[n, j]
        vη += D[j, n] * s_v[i, n]

        Tξ += D[i, n] * s_T[n, j]
        Tη += D[j, n] * s_T[i, n]
          
        θξ += D[i, n] * s_θ[n, j]
        θη += D[j, n] * s_θ[i, n]
      end

      ξx, ξy = vgeo[i,j,_ξx,e], vgeo[i,j,_ξy,e]
      ηx, ηy = vgeo[i,j,_ηx,e], vgeo[i,j,_ηy,e]

      ρx = ξx*ρξ + ηx*ρη
      ρy = ξy*ρξ + ηy*ρη

      ux = ξx*uξ + ηx*uη
      uy = ξy*uξ + ηy*uη

      vx = ξx*vξ + ηx*vη
      vy = ξy*vξ + ηy*vη

      Tx = ξx*Tξ + ηx*Tη
      Ty = ξy*Tξ + ηy*Tη

      θx = ξx*θξ + ηx*θη
      θy = ξy*θξ + ηy*θη
        
      grad[i, j, _ρx, e] = ρx
      grad[i, j, _ρy, e] = ρy
      grad[i, j, _ρz, e] = zero(DFloat)

      grad[i, j, _ux, e] = ux
      grad[i, j, _uy, e] = uy
      grad[i, j, _uz, e] = zero(DFloat)

      grad[i, j, _vx, e] = vx
      grad[i, j, _vy, e] = vy
      grad[i, j, _vz, e] = zero(DFloat)

      grad[i, j, _wx, e] = zero(DFloat)
      grad[i, j, _wy, e] = zero(DFloat)
      grad[i, j, _wz, e] = zero(DFloat)

      grad[i, j, _Tx, e] = Tx
      grad[i, j, _Ty, e] = Ty
      grad[i, j, _Tz, e] = zero(DFloat)
        
      grad[i, j, _θx, e] = θx
      grad[i, j, _θy, e] = θy
      grad[i, j, _θz, e] = zero(DFloat)
    end

    # loop over moist variables
    for m = 1:nmoist
      s = _nstate + m
      sout = _nstategrad + 3*(m-1)

      for j = 1:Nq, i = 1:Nq
        s_q[i, j] =  Q[i, j, s, e]
      end

      for j = 1:Nq, i = 1:Nq
        qξ = qη = zero(DFloat)

        for n = 1:Nq
          qξ += D[i, n] * s_q[n, j]
          qη += D[j, n] * s_q[i, n]
        end

        ξx, ξy = vgeo[i, j, _ξx, e], vgeo[i, j, _ξy, e]
        ηx, ηy = vgeo[i, j, _ηx, e], vgeo[i, j, _ηy, e]

        qx = ξx*qξ + ηx*qη
        qy = ξy*qξ + ηy*qη

        grad[i, j, sout + 1, e] = qx
        grad[i, j, sout + 2, e] = qy
        grad[i, j, sout + 3, e] = zero(DFloat)
      end
    end
  end
end
# }}}

# {{{ Volume Gradient for 3-D
function volumegrad!(::Val{3}, ::Val{N}, ::Val{nmoist}, ::Val{ntrace},
                     grad::Array, Q, vgeo, gravity, D,
                     elems) where {N, nmoist, ntrace}
  dim = 3
  DFloat = eltype(Q)

  nvar = _nstate + nmoist + ntrace
  ngrad = _nstategrad + 3nmoist

  Nq = N + 1

  nelem = size(Q)[end]

  Q = reshape(Q, Nq, Nq, Nq, nvar, nelem)
  grad = reshape(grad, Nq, Nq, Nq, ngrad, nelem)
  vgeo = reshape(vgeo, Nq, Nq, Nq, size(vgeo,2), nelem)

  s_q = s_ρ = Array{DFloat}(undef, Nq, Nq, Nq)
  s_u = Array{DFloat}(undef, Nq, Nq, Nq)
  s_v = Array{DFloat}(undef, Nq, Nq, Nq)
  s_w = Array{DFloat}(undef, Nq, Nq, Nq)
  s_T = Array{DFloat}(undef, Nq, Nq, Nq)
  s_θ = Array{DFloat}(undef, Nq, Nq, Nq)

  q_m = zeros(DFloat, max(3, nmoist))

  @inbounds for e in elems
    for k = 1:Nq, j = 1:Nq, i = 1:Nq
      U, V, W = Q[i, j, k, _U, e], Q[i, j, k, _V, e], Q[i, j, k, _W, e]
      ρ, E = Q[i, j, k, _ρ, e], Q[i, j, k, _E, e]
      z = vgeo[i, j, k, _z, e]
      E_int = E - (U^2 + V^2 + W^2)/(2*ρ) - ρ * gravity * z

      for m = 1:nmoist
<<<<<<< HEAD
         s = _nstate + m 
         q_m[m] = Q[i, j, k, s, e] / ρ
      end    
      # Saturation temperature to obtain temperature assuming thermodynamic equilibrium 
=======
        s = _nstate + m
        q_m[m] = Q[i, j, k, s, e] / ρ
      end

>>>>>>> 4eb7e3e5
      T = saturation_adjustment(E_int/ρ, ρ, q_m[1])
        
      # TODO: Possibility of carrying q_liq and q_ice through state vector to include non-equilibrium thermodynamics
      q_liq, q_ice = phase_partitioning_eq(T, ρ, q_m[1])
      q_m[2] = q_liq
      q_m[3] = q_ice

      for m = 1:nmoist
        s = _nstate+ m 
	Q[i,j,k,s,e] = ρ * q_m[m]
      end
      P  =    air_pressure(T, ρ, q_m[1], q_liq, q_ice)
      θv = virtual_pottemp(T, P, q_m[1], q_liq, q_ice)

      s_ρ[i, j, k] = ρ
      s_u[i, j, k] = U/ρ
      s_v[i, j, k] = V/ρ
      s_w[i, j, k] = W/ρ
      s_T[i, j, k] = T
      s_θ[i, j, k] = θv
    end

    for k = 1:Nq, j = 1:Nq, i = 1:Nq
      ρξ = ρη = ρζ = zero(DFloat)
      uξ = uη = uζ = zero(DFloat)
      vξ = vη = vζ = zero(DFloat)
      wξ = wη = wζ = zero(DFloat)
      Tξ = Tη = Tζ = zero(DFloat)
      θξ = θη = θζ = zero(DFloat)

      for n = 1:Nq
        ρξ += D[i, n] * s_ρ[n, j, k]
        ρη += D[j, n] * s_ρ[i, n, k]
        ρζ += D[k, n] * s_ρ[i, j, n]

        uξ += D[i, n] * s_u[n, j, k]
        uη += D[j, n] * s_u[i, n, k]
        uζ += D[k, n] * s_u[i, j, n]

        vξ += D[i, n] * s_v[n, j, k]
        vη += D[j, n] * s_v[i, n, k]
        vζ += D[k, n] * s_v[i, j, n]

        wξ += D[i, n] * s_w[n, j, k]
        wη += D[j, n] * s_w[i, n, k]
        wζ += D[k, n] * s_w[i, j, n]

        Tξ += D[i, n] * s_T[n, j, k]
        Tη += D[j, n] * s_T[i, n, k]
        Tζ += D[k, n] * s_T[i, j, n]

          
        θξ += D[i, n] * s_θ[n, j, k]
        θη += D[j, n] * s_θ[i, n, k]
        θζ += D[k, n] * s_θ[i, j, n]
      end

      ξx, ξy, ξz = vgeo[i,j,k,_ξx,e], vgeo[i,j,k,_ξy,e], vgeo[i,j,k,_ξz,e]
      ηx, ηy, ηz = vgeo[i,j,k,_ηx,e], vgeo[i,j,k,_ηy,e], vgeo[i,j,k,_ηz,e]
      ζx, ζy, ζz = vgeo[i,j,k,_ζx,e], vgeo[i,j,k,_ζy,e], vgeo[i,j,k,_ζz,e]

      ρx = ξx*ρξ + ηx*ρη + ζx*ρζ
      ρy = ξy*ρξ + ηy*ρη + ζy*ρζ
      ρz = ξz*ρξ + ηz*ρη + ζz*ρζ

      ux = ξx*uξ + ηx*uη + ζx*uζ
      uy = ξy*uξ + ηy*uη + ζy*uζ
      uz = ξz*uξ + ηz*uη + ζz*uζ

      vx = ξx*vξ + ηx*vη + ζx*vζ
      vy = ξy*vξ + ηy*vη + ζy*vζ
      vz = ξz*vξ + ηz*vη + ζz*vζ

      wx = ξx*wξ + ηx*wη + ζx*wζ
      wy = ξy*wξ + ηy*wη + ζy*wζ
      wz = ξz*wξ + ηz*wη + ζz*wζ

      Tx = ξx*Tξ + ηx*Tη + ζx*Tζ
      Ty = ξy*Tξ + ηy*Tη + ζy*Tζ
      Tz = ξz*Tξ + ηz*Tη + ζz*Tζ

      θx = ξx*θξ + ηx*θη + ζx*θζ
      θy = ξy*θξ + ηy*θη + ζy*θζ
      θz = ξz*θξ + ηz*θη + ζz*θζ

      grad[i, j, k, _ρx, e] = ρx
      grad[i, j, k, _ρy, e] = ρy
      grad[i, j, k, _ρz, e] = ρz

      grad[i, j, k, _ux, e] = ux
      grad[i, j, k, _uy, e] = uy
      grad[i, j, k, _uz, e] = uz

      grad[i, j, k, _vx, e] = vx
      grad[i, j, k, _vy, e] = vy
      grad[i, j, k, _vz, e] = vz

      grad[i, j, k, _wx, e] = wx
      grad[i, j, k, _wy, e] = wy
      grad[i, j, k, _wz, e] = wz

      grad[i, j, k, _Tx, e] = Tx
      grad[i, j, k, _Ty, e] = Ty
      grad[i, j, k, _Tz, e] = Tz

      grad[i, j, k, _θx, e] = θx
      grad[i, j, k, _θy, e] = θy
      grad[i, j, k, _θz, e] = θz
    end

    # loop over moist variables
    for m = 1:nmoist
      s = _nstate + m
      sout = _nstategrad + 3*(m-1)

      for k = 1:Nq, j = 1:Nq, i = 1:Nq
        s_q[i, j, k] =  Q[i, j, k, s, e]
      end

      for k = 1:Nq, j = 1:Nq, i = 1:Nq
        qξ = qη = qζ = zero(DFloat)

        for n = 1:Nq
          qξ += D[i, n] * s_q[n, j, k]
          qη += D[j, n] * s_q[i, n, k]
          qζ += D[k, n] * s_q[i, j, n]
        end

        ξx, ξy, ξz = vgeo[i,j,k,_ξx,e], vgeo[i,j,k,_ξy,e], vgeo[i,j,k,_ξz,e]
        ηx, ηy, ηz = vgeo[i,j,k,_ηx,e], vgeo[i,j,k,_ηy,e], vgeo[i,j,k,_ηz,e]
        ζx, ζy, ζz = vgeo[i,j,k,_ζx,e], vgeo[i,j,k,_ζy,e], vgeo[i,j,k,_ζz,e]

        qx = ξx*qξ + ηx*qη + ζx*qζ
        qy = ξy*qξ + ηy*qη + ζy*qζ
        qz = ξz*qξ + ηz*qη + ζz*qζ

        grad[i, j, k, sout + 1, e] = qx
        grad[i, j, k, sout + 2, e] = qy
        grad[i, j, k, sout + 3, e] = qz
      end
    end
  end
end
# }}}

# {{{ Face Gradient (all dimensions)
function facegrad!(::Val{dim}, ::Val{N}, ::Val{nmoist}, ::Val{ntrace},
                   grad::Array, Q, vgeo, sgeo, gravity, elems, vmapM,
                   vmapP, elemtobndy) where {N, dim, nmoist, ntrace}
  DFloat = eltype(Q)

  if dim == 1
    Np = (N+1)
    Nfp = 1
    nface = 2
  elseif dim == 2
    Np = (N+1) * (N+1)
    Nfp = (N+1)
    nface = 4
  elseif dim == 3
    Np = (N+1) * (N+1) * (N+1)
    Nfp = (N+1) * (N+1)
    nface = 6
  end

  q_mM = zeros(DFloat, max(3, nmoist))
  q_mP = zeros(DFloat, max(3, nmoist))

  @inbounds for e in elems
    for f = 1:nface
      for n = 1:Nfp
        (nxM, nyM, nzM, sMJ, vMJI) = sgeo[:, n, f, e]
        idM, idP = vmapM[n, f, e], vmapP[n, f, e]

        eM, eP = e, ((idP - 1) ÷ Np) + 1
        vidM, vidP = ((idM - 1) % Np) + 1,  ((idP - 1) % Np) + 1

        ρM = Q[vidM, _ρ, eM]
        UM = Q[vidM, _U, eM]
        VM = Q[vidM, _V, eM]
        WM = Q[vidM, _W, eM]
        EM = Q[vidM, _E, eM]
        yorzM = (dim == 2) ? vgeo[vidM, _y, eM] : vgeo[vidM, _z, eM]

        E_intM = EM - (UM^2 + VM^2+ WM^2)/(2*ρM) - ρM * gravity * yorzM

        for m = 1:nmoist
          s = _nstate + m
          q_mM[m] = Q[vidM, s, eM] / ρM
        end

        uM=UM/ρM
        vM=VM/ρM
        wM=WM/ρM

        # Saturation Adjustment
        TM             = saturation_adjustment(E_intM/ρM, ρM, q_mM[1])
        q_liqM, q_iceM = phase_partitioning_eq(TM, ρM, q_mM[1])
        PM             = air_pressure(TM, ρM, q_mM[1], q_liqM, q_iceM)
          
        bc = elemtobndy[f, e]

        if bc == 0
          ρP = Q[vidP, _ρ, eP]
          UP = Q[vidP, _U, eP]
          VP = Q[vidP, _V, eP]
          WP = Q[vidP, _W, eP]
          EP = Q[vidP, _E, eP]
          yorzP = (dim == 2) ? vgeo[vidP, _y, eP] : vgeo[vidP, _z, eP]

          for m = 1:nmoist
            s = _nstate + m
            q_mP[m] = Q[vidP, s, eP] / ρP
          end

          E_intP = EP - (UP^2 + VP^2+ WP^2)/(2*ρP) - ρP * gravity * yorzP

          # Saturation Adjustment
          TP = saturation_adjustment(E_intP/ρP, ρP, q_mP[1])
          q_liqP, q_iceP = phase_partitioning_eq(TP, ρP, q_mP[1])
          PP = air_pressure(TP, ρP, q_mP[1], q_liqP, q_iceP)
          uP = UP/ρP
          vP = VP/ρP
          wP = WP/ρP
<<<<<<< HEAD
 
=======

>>>>>>> 4eb7e3e5
        elseif bc == 1

          UnM = nxM * UM + nyM * VM + nzM * WM
          UP = UM - 2 * UnM * nxM
          VP = VM - 2 * UnM * nyM
          WP = WM - 2 * UnM * nzM
          ρP = ρM
          EP = EM
          PP = PM
          uP = UP/ρP
          vP = VP/ρP
          wP = WP/ρP
          TP = TM

        else
          error("Invalid boundary conditions $bc on face $f of element $e")

        end

        fluxρS = (ρP - ρM)/2
        fluxuS = (uP - uM)/2
        fluxvS = (vP - vM)/2
        fluxwS = (wP - wM)/2
        fluxTS = (TP - TM)/2

        grad[vidM, _ρx, eM] += vMJI*sMJ*nxM*fluxρS
        grad[vidM, _ρy, eM] += vMJI*sMJ*nyM*fluxρS
        grad[vidM, _ρz, eM] += vMJI*sMJ*nzM*fluxρS
        grad[vidM, _ux, eM] += vMJI*sMJ*nxM*fluxuS
        grad[vidM, _uy, eM] += vMJI*sMJ*nyM*fluxuS
        grad[vidM, _uz, eM] += vMJI*sMJ*nzM*fluxuS
        grad[vidM, _vx, eM] += vMJI*sMJ*nxM*fluxvS
        grad[vidM, _vy, eM] += vMJI*sMJ*nyM*fluxvS
        grad[vidM, _vz, eM] += vMJI*sMJ*nzM*fluxvS
        grad[vidM, _wx, eM] += vMJI*sMJ*nxM*fluxwS
        grad[vidM, _wy, eM] += vMJI*sMJ*nyM*fluxwS
        grad[vidM, _wz, eM] += vMJI*sMJ*nzM*fluxwS
        grad[vidM, _Tx, eM] += vMJI*sMJ*nxM*fluxTS
        grad[vidM, _Ty, eM] += vMJI*sMJ*nyM*fluxTS
        grad[vidM, _Tz, eM] += vMJI*sMJ*nzM*fluxTS

        # loop over moist variables
        for m = 1:nmoist
          s = _nstate + m
          ss = _nstategrad + 3*(m-1)
          qM, qP = Q[vidM, s, eM], Q[vidP, s, eP]

          fluxqS = (qP - qM)/2

          grad[vidM, ss+1, eM] += vMJI*sMJ*nxM*fluxqS
          grad[vidM, ss+2, eM] += vMJI*sMJ*nyM*fluxqS
          grad[vidM, ss+3, eM] += vMJI*sMJ*nzM*fluxqS
        end
      end
    end
  end
end
# }}}

# {{{ Volume RHS for 2-D
function volumerhs!(::Val{2}, ::Val{N}, ::Val{nmoist}, ::Val{ntrace},
                    rhs::Array, Q, grad, vgeo, gravity, viscosity, D,
                    elems) where {N, nmoist, ntrace}
  DFloat = eltype(Q)
  nvar   = _nstate + nmoist + ntrace
  ngrad  = _nstategrad + 3nmoist
  dim    = 2

  Nq = N + 1

  nelem = size(Q)[end]

  Q    = reshape(Q, Nq, Nq, nvar, nelem)
  grad = reshape(grad, Nq, Nq, ngrad, nelem)
  rhs  = reshape(rhs, Nq, Nq, nvar, nelem)
  vgeo = reshape(vgeo, Nq, Nq, _nvgeo, nelem)

  s_F = Array{DFloat}(undef, Nq, Nq, _nstate)
  s_G = Array{DFloat}(undef, Nq, Nq, _nstate)
  l_u = Array{DFloat}(undef, Nq, Nq)
  l_v = Array{DFloat}(undef, Nq, Nq)

  q_m = zeros(DFloat, max(3, nmoist))
<<<<<<< HEAD
  ymax = maximum(vgeo[:,:,_y,:])
  xmax = maximum(vgeo[:,:,_x,:])
  xmin = minimum(vgeo[:,:,_x,:])
=======
>>>>>>> 4eb7e3e5

  @inbounds for e in elems

    delta  = Grids.compute_anisotropic_grid_factor(dim, Nq, vgeo, e)
    delta2 = delta*delta
    
    for j = 1:Nq, i = 1:Nq
      MJ     = vgeo[i, j, _MJ, e]
      ξx, ξy = vgeo[i,j,_ξx,e], vgeo[i,j,_ξy,e]
      ηx, ηy = vgeo[i,j,_ηx,e], vgeo[i,j,_ηy,e]
      x      = vgeo[i,j,_x,e]
      y      = vgeo[i,j,_y,e]
      U, V = Q[i, j, _U, e], Q[i, j, _V, e]
      ρ, E = Q[i, j, _ρ, e], Q[i, j, _E, e]
      E_int = E - (U^2 + V^2)/(2*ρ) - ρ * gravity * y

      for m = 1:nmoist
        s = _nstate + m
        q_m[m] = Q[i, j, s, e] / ρ
      end

      # Returns temperature after saturation adjustment
      # Required for phase-partitioning to find q_liq, q_ice
<<<<<<< HEAD
      T            = saturation_adjustment(E_int/ρ, ρ, q_m[1])
      q_liq, q_ice = phase_partitioning_eq(T,       ρ, q_m[1])
      q_m[2]       = q_liq
      q_m[3]       = q_ice
#        if(q_liq > 0)
#            @show(" YES IT IS CLOUDY!!!!!")
#        end
      P            =    air_pressure(T, ρ, q_m[1], q_m[2], q_m[3])
      θv           = virtual_pottemp(T, P, q_m[1], q_m[2], q_m[3])
      #Update rho, E after saturation adjustment
      #ρ            =     air_density(T, P, q_m[1], q_m[2], q_m[3])
      #E_int        = internal_energy(T,    q_m[1], q_m[2], q_m[3])
      #E            = E_int + (U^2 + V^2)/(2*ρ) + ρ * gravity * y
      #Q[i,j,_ρ,e]  = ρ 
      #Q[i,j,_E,e]  = E
      
      for m = 1:nmoist
        s = _nstate+ m 
	Q[i,j,s,e] = ρ * q_m[m]
      end
      
      ρx, ρy     = grad[i,j,_ρx,e], grad[i,j,_ρy,e]
      ux, uy, uz = grad[i,j,_ux,e], grad[i,j,_uy,e], 0.0
      vx, vy, vz = grad[i,j,_vx,e], grad[i,j,_vy,e], 0.0
      wx, wy, wz =             0.0,             0.0, 0.0
      Tx, Ty     = grad[i,j,_Tx,e], grad[i,j,_Ty,e], 0.0
      θvx, θvy   = grad[i,j,_θx,e], grad[i,j,_θy,e], 0.0
      
      #---------------------------------------------------------
      # BUILD magnitude of strain tensor 
      # Sij = (d(ui)/d(xj) + d(uj)/d(xi))*0.5, i=1,2,3; j=1,2,3
      #---------------------------------------------------------
      S11 = ux; S12 = (uy + vx)*0.5; S13 = (uz + wx)*0.5;
                S22 = vy;            S23 = (vz + wy)*0.5;
                                     S33 = wz;

      # |Sij| = sqrt(2*Sij*Sij)     
      SijSij = S11*S11 + S12*S12 + S13*S13 + 
               S12*S12 + S22*S22 + S23*S23 + 
               S13*S13 + S23*S23 + S33*S33      
      modSij = sqrt(2.0*SijSij)

      #Richardson number:
      Ri = (grav/θv)*θvy/(2*modSij + 1.0e-12) #NOTICE: REPLACE with Rim in saturated conditions
      
      #Smagorinsky eddy viscosities:
      auxr = max(0.0, 1.0 - Ri/prandtl)
      Km = Cs*Cs*delta2*modSij*sqrt(auxr)
      Kh = 3*Km                 #3.0 comes from KW 1978 paper
      
        
=======
      T = saturation_adjustment(E_int/ρ, ρ, q_m[1])
      q = PhasePartition_equil(T, ρ, q_m[1])
      P = air_pressure(T, ρ, q)

      ρx, ρy = grad[i,j,_ρx,e], grad[i,j,_ρy,e]
      ux, uy = grad[i,j,_ux,e], grad[i,j,_uy,e]
      vx, vy = grad[i,j,_vx,e], grad[i,j,_vy,e]
      Tx, Ty = grad[i,j,_Tx,e], grad[i,j,_Ty,e]

>>>>>>> 4eb7e3e5
      ρinv = 1 / ρ

      ldivu = λ_stokes*(ux + vy)
      u = ρinv*U
      v = ρinv*V

      vfluxρ_x = 0*ρx
      vfluxρ_y = 0*ρy

      vfluxU_x = 2*ux + ldivu
      vfluxU_y = uy + vx

      vfluxV_x = vx + uy
      vfluxV_y = 2*vy + ldivu

      vfluxE_x = u*(2*ux + ldivu) + v*(uy + vx) + k_μ*Tx
      vfluxE_y = u*(vx + uy) + v*(2*vy + ldivu) + k_μ*Ty

      fluxρ_x = U            - viscosity*vfluxρ_x
      fluxU_x = u * U + P    - viscosity*vfluxU_x
      fluxV_x = u * V        - viscosity*vfluxV_x
      fluxE_x = u * (E + P)  - viscosity*vfluxE_x

      fluxρ_y = V            - viscosity*vfluxρ_y
      fluxU_y = v * U        - viscosity*vfluxU_y
      fluxV_y = v * V + P    - viscosity*vfluxV_y
      fluxE_y = v * (E + P)  - viscosity*vfluxE_y
 
      s_F[i, j, _ρ] = MJ * (ξx * fluxρ_x + ξy * fluxρ_y)
      s_F[i, j, _U] = MJ * (ξx * fluxU_x + ξy * fluxU_y)
      s_F[i, j, _V] = MJ * (ξx * fluxV_x + ξy * fluxV_y)
      s_F[i, j, _W] = 0
      s_F[i, j, _E] = MJ * (ξx * fluxE_x + ξy * fluxE_y)

      s_G[i, j, _ρ] = MJ * (ηx * fluxρ_x + ηy * fluxρ_y)
      s_G[i, j, _U] = MJ * (ηx * fluxU_x + ηy * fluxU_y)
      s_G[i, j, _V] = MJ * (ηx * fluxV_x + ηy * fluxV_y)
      s_G[i, j, _W] = 0
      s_G[i, j, _E] = MJ * (ηx * fluxE_x + ηy * fluxE_y)

    
      # buoyancy term
      rhs[i, j, _V, e] -= ρ * gravity
      
      # ------------------------------------
      # Begin implementation of sponge layer
      # Linear, via Durran and Klemp (1983)
      # Note that the functional form is modified 
      # to a sin^4 function instead of the cosines 
      # proposed by D & K 
      # ------------------------------------
      
      # Define Sponge Boundaries
      #=
      xc = (xmax - xmin)/2
      ysponge  = 0.85 * ymax
      xsponger = xmax - 0.15*abs(xmax - xc)
      xspongel = xmin + 0.15*abs(xmin - xc)
      =#
      
      # Damping coefficient
      α = 1.00 
      r_actual = sqrt((x-1900)^2 + (y-800)^2)
      r_sponge = 1500

      if r_sponge <= r_actual
        rhs[i, j, _U, e] -= α * sinpi(1/2 * (r_actual - r_sponge)/(r_sponge))^4 * U 
        rhs[i, j, _V, e] -= α * sinpi(1/2 * (r_actual - r_sponge)/(r_sponge))^4 * V
      elseif 2 * r_sponge <= r_actual
        rhs[i, j, _U, e] -= α * U 
        rhs[i, j, _V, e] -= α * V
      end
      
      # ---------------------------
      # End implementation of sponge layer
      # ---------------------------
      
      # Store velocity
      l_u[i, j], l_v[i, j] = u, v
    
    end

    # loop of ξ-grid lines
    for s = 1:_nstate, j = 1:Nq, i = 1:Nq
      MJI = vgeo[i, j, _MJI, e]
      for n = 1:Nq
        rhs[i, j, s, e] += MJI * D[n, i] * s_F[n, j, s]
      end
    end
    # loop of η-grid lines
    for s = 1:_nstate, j = 1:Nq, i = 1:Nq
      MJI = vgeo[i, j, _MJI, e]
      for n = 1:Nq
        rhs[i, j, s, e] += MJI * D[n, j] * s_G[i, n, s]
      end
    end

    # loop over moist variables
    # FIXME: Currently just passive advection
    for m = 1:nmoist
      s = _nstate + m
      ss = _nstategrad + 3*(m-1)

      for j = 1:Nq, i = 1:Nq
        MJ = vgeo[i, j, _MJ, e]
        ξx, ξy = vgeo[i,j,_ξx,e], vgeo[i,j,_ξy,e]
        ηx, ηy = vgeo[i,j,_ηx,e], vgeo[i,j,_ηy,e]
        u, v = l_u[i, j], l_v[i, j]

        q = Q[i, j, s, e]
        qx = grad[i, j, ss+1, e]
        qy = grad[i, j, ss+2, e]

        fx = u * q - viscosity*0*qx
        fy = v * q - viscosity*0*qy

        s_F[i, j, 1] = MJ * (ξx * fx + ξy * fy)
        s_G[i, j, 1] = MJ * (ηx * fx + ηy * fy)
      end
      for j = 1:Nq, i = 1:Nq
        MJI = vgeo[i, j, _MJI, e]
        for n = 1:Nq
          rhs[i, j, s, e] += MJI * D[n, i] * s_F[n, j, 1]
        end
      end
      for j = 1:Nq, i = 1:Nq
        MJI = vgeo[i, j, _MJI, e]
        for n = 1:Nq
          rhs[i, j, s, e] += MJI * D[n, j] * s_G[i, n, 1]
        end
      end
    end

    # loop over tracer variables
    for t = 1:ntrace
      s = _nstate + nmoist + t

      for j = 1:Nq, i = 1:Nq
        MJ = vgeo[i, j, _MJ, e]
        ξx, ξy = vgeo[i,j,_ξx,e], vgeo[i,j,_ξy,e]
        ηx, ηy = vgeo[i,j,_ηx,e], vgeo[i,j,_ηy,e]
        u, v = l_u[i, j], l_v[i, j]

        fx = u * Q[i, j, s, e]
        fy = v * Q[i, j, s, e]

        s_F[i, j, 1] = MJ * (ξx * fx + ξy * fy)
        s_G[i, j, 1] = MJ * (ηx * fx + ηy * fy)
      end
      for j = 1:Nq, i = 1:Nq
        MJI = vgeo[i, j, _MJI, e]
        for n = 1:Nq
          rhs[i, j, s, e] += MJI * D[n, i] * s_F[n, j, 1]
        end
      end
      for j = 1:Nq, i = 1:Nq
        MJI = vgeo[i, j, _MJI, e]
        for n = 1:Nq
          rhs[i, j, s, e] += MJI * D[n, j] * s_G[i, n, 1]
        end
      end
    end
  end
end
# }}}

# {{{ Volume RHS for 3-D
function volumerhs!(::Val{3}, ::Val{N}, ::Val{nmoist}, ::Val{ntrace},
                    rhs::Array, Q, grad, vgeo, gravity, viscosity, D,
                    elems) where {N, nmoist, ntrace}
  DFloat = eltype(Q)

  dim = 3
  nvar = _nstate + nmoist + ntrace
  ngrad = _nstategrad + 3nmoist

  Nq = N + 1

  nelem = size(Q)[end]

  Q = reshape(Q, Nq, Nq, Nq, nvar, nelem)
  grad = reshape(grad, Nq, Nq, Nq, ngrad, nelem)
  rhs = reshape(rhs, Nq, Nq, Nq, nvar, nelem)
  vgeo = reshape(vgeo, Nq, Nq, Nq, _nvgeo, nelem)

  s_F = Array{DFloat}(undef, Nq, Nq, Nq, _nstate)
  s_G = Array{DFloat}(undef, Nq, Nq, Nq, _nstate)
  s_H = Array{DFloat}(undef, Nq, Nq, Nq, _nstate)
  l_u = Array{DFloat}(undef, Nq, Nq, Nq)
  l_v = Array{DFloat}(undef, Nq, Nq, Nq)
  l_w = Array{DFloat}(undef, Nq, Nq, Nq)
  q_m = zeros(DFloat, max(3, nmoist))

  @inbounds for e in elems

    delta = Grids.compute_anisotropic_grid_factor(dim, Nq, vgeo, e)
    delta2 = delta*delta
      
    for k = 1:Nq, j = 1:Nq, i = 1:Nq
      MJ = vgeo[i, j, k, _MJ, e]
      MJI = vgeo[i, j, k, _MJI, e]
      ξx, ξy, ξz = vgeo[i,j,k,_ξx,e], vgeo[i,j,k,_ξy,e], vgeo[i,j,k,_ξz,e]
      ηx, ηy, ηz = vgeo[i,j,k,_ηx,e], vgeo[i,j,k,_ηy,e], vgeo[i,j,k,_ηz,e]
      ζx, ζy, ζz = vgeo[i,j,k,_ζx,e], vgeo[i,j,k,_ζy,e], vgeo[i,j,k,_ζz,e]
      z = vgeo[i,j,k,_z,e]

      U, V, W = Q[i, j, k, _U, e], Q[i, j, k, _V, e], Q[i, j, k, _W, e]
      ρ, E = Q[i, j, k, _ρ, e], Q[i, j, k, _E, e]

      E_int = E - (U^2 + V^2 + W^2)/(2*ρ) - ρ * gravity * z

      for m = 1:nmoist
        s = _nstate + m
        q_m[m] = Q[i, j, k, s, e] / ρ
      end

      # Calculate temperpature after saturation adjustment
      # Required for phase partitioning to get q_liq, q_ice
      T = saturation_adjustment(E_int/ρ, ρ, q_m[1])
<<<<<<< HEAD
      
      q_liq, q_ice = phase_partitioning_eq(T, ρ, q_m[1])      
      q_m[2] = q_liq
      q_m[3] = q_ice
      P            =    air_pressure(T, ρ, q_m[1], q_liq, q_ice)
      θv           = virtual_pottemp(T, P, q_m[1], q_liq, q_ice)
    
      for m = 1:nmoist
        s = _nstate+ m 
	Q[i,j,k,s,e] = ρ * q_m[m]
      end
      
      ρx, ρy, ρz  = grad[i,j,k,_ρx,e], grad[i,j,k,_ρy,e], grad[i,j,k,_ρz,e]
      ux, uy, uz  = grad[i,j,k,_ux,e], grad[i,j,k,_uy,e], grad[i,j,k,_uz,e]
      vx, vy, vz  = grad[i,j,k,_vx,e], grad[i,j,k,_vy,e], grad[i,j,k,_vz,e]
      wx, wy, wz  = grad[i,j,k,_wx,e], grad[i,j,k,_wy,e], grad[i,j,k,_wz,e]
      Tx, Ty, Tz  = grad[i,j,k,_Tx,e], grad[i,j,k,_Ty,e], grad[i,j,k,_Tz,e]
      θvx,θvy,θvz = grad[i,j,k,_θx,e], grad[i,j,k,_θy,e], grad[i,j,k,_θz,e]

      #---------------------------------------------------------
      # BUILD magnitude of strain tensor 
      # Sij = (d(ui)/d(xj) + d(uj)/d(xi))*0.5, i=1,2,3; j=1,2,3
      #---------------------------------------------------------
      S11 = ux; S12 = (uy + vx)*0.5; S13 = (uz + wx)*0.5;
                S22 = vy;            S23 = (vz + wy)*0.5;
                                     S33 = wz;

      # |Sij| = sqrt(2*Sij*Sij)     
      SijSij = S11*S11 + S12*S12 + S13*S13 + 
               S12*S12 + S22*S22 + S23*S23 + 
               S13*S13 + S23*S23 + S33*S33      
      modSij = sqrt(2.0*SijSij)

      #Richardson number:
      Ri = (grav/θv)*θvz/(2*modSij + 1.0e-12) #NOTICE: REPLACE with Rim in saturated conditions
        
      #Smagorinsky eddy viscosities:
      auxr = max(0.0, 1.0 - Ri/prandtl)
      Km   = Cs*Cs*delta2*modSij*sqrt(auxr)
      Kh   = 3*Km                 #3.0 comes from KW 1978 paper
=======

      q = PhasePartition_equil(T, ρ, q_m[1])
      P = air_pressure(T, ρ, q)

      ρx, ρy, ρz = grad[i,j,k,_ρx,e], grad[i,j,k,_ρy,e], grad[i,j,k,_ρz,e]
      ux, uy, uz = grad[i,j,k,_ux,e], grad[i,j,k,_uy,e], grad[i,j,k,_uz,e]
      vx, vy, vz = grad[i,j,k,_vx,e], grad[i,j,k,_vy,e], grad[i,j,k,_vz,e]
      wx, wy, wz = grad[i,j,k,_wx,e], grad[i,j,k,_wy,e], grad[i,j,k,_wz,e]
      Tx, Ty, Tz = grad[i,j,k,_Tx,e], grad[i,j,k,_Ty,e], grad[i,j,k,_Tz,e]
>>>>>>> 4eb7e3e5

          
      ρinv = 1 / ρ

      ldivu = λ_stokes*(ux + vy + wz)
      u = ρinv*U
      v = ρinv*V
      w = ρinv*W

      vfluxρ_x = 0*ρx
      vfluxρ_y = 0*ρy
      vfluxρ_z = 0*ρz

      vfluxU_x = 2*ux + ldivu
      vfluxU_y = uy + vx
      vfluxU_z = uz + wx

      vfluxV_x = vx + uy
      vfluxV_y = 2*vy + ldivu
      vfluxV_z = vz + wy

      vfluxW_x = wx + uz
      vfluxW_y = wy + vz
      vfluxW_z = 2*wz + ldivu

      vfluxE_x = u*(2*ux + ldivu) + v*(uy + vx) + w*(uz + wx) + k_μ*Tx
      vfluxE_y = u*(vx + uy) + v*(2*vy + ldivu) + w*(vz + wy) + k_μ*Ty
      vfluxE_z = u*(wx + uz) + v*(wy + vz) + w*(2*wz + ldivu) + k_μ*Tz

      fluxρ_x = U           - viscosity*vfluxρ_x
      fluxU_x = u * U  + P  - viscosity*vfluxU_x
      fluxV_x = u * V       - viscosity*vfluxV_x
      fluxW_x = u * W       - viscosity*vfluxW_x
      fluxE_x = u * (E + P) - viscosity*vfluxE_x

      fluxρ_y = V           - viscosity*vfluxρ_y
      fluxU_y = v * U       - viscosity*vfluxU_y
      fluxV_y = v * V + P   - viscosity*vfluxV_y
      fluxW_y = v * W       - viscosity*vfluxW_y
      fluxE_y = v * (E + P) - viscosity*vfluxE_y

      fluxρ_z = W           - viscosity*vfluxρ_z
      fluxU_z = w * U       - viscosity*vfluxU_z
      fluxV_z = w * V       - viscosity*vfluxV_z
      fluxW_z = w * W + P   - viscosity*vfluxW_z
      fluxE_z = w * (E + P) - viscosity*vfluxE_z
      
      s_F[i, j, k, _ρ] = MJ * (ξx * fluxρ_x + ξy * fluxρ_y + ξz * fluxρ_z)
      s_F[i, j, k, _U] = MJ * (ξx * fluxU_x + ξy * fluxU_y + ξz * fluxU_z)
      s_F[i, j, k, _V] = MJ * (ξx * fluxV_x + ξy * fluxV_y + ξz * fluxV_z)
      s_F[i, j, k, _W] = MJ * (ξx * fluxW_x + ξy * fluxW_y + ξz * fluxW_z)
      s_F[i, j, k, _E] = MJ * (ξx * fluxE_x + ξy * fluxE_y + ξz * fluxE_z)

      s_G[i, j, k, _ρ] = MJ * (ηx * fluxρ_x + ηy * fluxρ_y + ηz * fluxρ_z)
      s_G[i, j, k, _U] = MJ * (ηx * fluxU_x + ηy * fluxU_y + ηz * fluxU_z)
      s_G[i, j, k, _V] = MJ * (ηx * fluxV_x + ηy * fluxV_y + ηz * fluxV_z)
      s_G[i, j, k, _W] = MJ * (ηx * fluxW_x + ηy * fluxW_y + ηz * fluxW_z)
      s_G[i, j, k, _E] = MJ * (ηx * fluxE_x + ηy * fluxE_y + ηz * fluxE_z)

      s_H[i, j, k, _ρ] = MJ * (ζx * fluxρ_x + ζy * fluxρ_y + ζz * fluxρ_z)
      s_H[i, j, k, _U] = MJ * (ζx * fluxU_x + ζy * fluxU_y + ζz * fluxU_z)
      s_H[i, j, k, _V] = MJ * (ζx * fluxV_x + ζy * fluxV_y + ζz * fluxV_z)
      s_H[i, j, k, _W] = MJ * (ζx * fluxW_x + ζy * fluxW_y + ζz * fluxW_z)
      s_H[i, j, k, _E] = MJ * (ζx * fluxE_x + ζy * fluxE_y + ζz * fluxE_z)

      # buoyancy term
      rhs[i, j, k, _W, e] -= ρ * gravity

      # Store velocity
      l_u[i, j, k], l_v[i, j, k], l_w[i, j, k] = u, v, w
    end

    # loop of ξ-grid lines
    for s = 1:_nstate, k = 1:Nq, j = 1:Nq, i = 1:Nq
      MJI = vgeo[i, j, k, _MJI, e]
      for n = 1:Nq
        rhs[i, j, k, s, e] += MJI * D[n, i] * s_F[n, j, k, s]
      end
    end
    # loop of η-grid lines
    for s = 1:_nstate, k = 1:Nq, j = 1:Nq, i = 1:Nq
      MJI = vgeo[i, j, k, _MJI, e]
      for n = 1:Nq
        rhs[i, j, k, s, e] += MJI * D[n, j] * s_G[i, n, k, s]
      end
    end
    # loop of ζ-grid lines
    for s = 1:_nstate, k = 1:Nq, j = 1:Nq, i = 1:Nq
      MJI = vgeo[i, j, k, _MJI, e]
      for n = 1:Nq
        rhs[i, j, k, s, e] += MJI * D[n, k] * s_H[i, j, n, s]
      end
    end

    # loop over moist variables
    # FIXME: Currently just passive advection
    for m = 1:nmoist
      s = _nstate + m
      ss = _nstategrad + 3*(m-1)

      for k = 1:Nq, j = 1:Nq, i = 1:Nq
        MJ = vgeo[i, j, k, _MJ, e]
        ξx, ξy, ξz = vgeo[i,j,k,_ξx,e], vgeo[i,j,k,_ξy,e], vgeo[i,j,k,_ξz,e]
        ηx, ηy, ηz = vgeo[i,j,k,_ηx,e], vgeo[i,j,k,_ηy,e], vgeo[i,j,k,_ηz,e]
        ζx, ζy, ζz = vgeo[i,j,k,_ζx,e], vgeo[i,j,k,_ζy,e], vgeo[i,j,k,_ζz,e]
        u, v, w = l_u[i, j, k], l_v[i, j, k], l_w[i, j, k]

        q = Q[i, j, k, s, e]
        qx = grad[i, j, k, ss+1, e]
        qy = grad[i, j, k, ss+2, e]
        qz = grad[i, j, k, ss+3, e]

        fx = u*q - viscosity*0*qx
        fy = v*q - viscosity*0*qy
        fz = w*q - viscosity*0*qz

        s_F[i, j, k, 1] = MJ * (ξx * fx + ξy * fy + ξz * fz)
        s_G[i, j, k, 1] = MJ * (ηx * fx + ηy * fy + ηz * fz)
        s_H[i, j, k, 1] = MJ * (ζx * fx + ζy * fy + ζz * fz)
      end
      for k = 1:Nq, j = 1:Nq, i = 1:Nq
        MJI = vgeo[i, j, k, _MJI, e]
        for n = 1:Nq
          rhs[i, j, k, s, e] += MJI * D[n, i] * s_F[n, j, k, 1]
        end
      end
      for k = 1:Nq, j = 1:Nq, i = 1:Nq
        MJI = vgeo[i, j, k, _MJI, e]
        for n = 1:Nq
          rhs[i, j, k, s, e] += MJI * D[n, j] * s_G[i, n, k, 1]
        end
      end
      for k = 1:Nq, j = 1:Nq, i = 1:Nq
        MJI = vgeo[i, j, k, _MJI, e]
        for n = 1:Nq
          rhs[i, j, k, s, e] += MJI * D[n, k] * s_H[i, j, n, 1]
        end
      end
    end

    # loop over tracer variables
    for t = 1:ntrace
      s = _nstate + nmoist + t

      for k = 1:Nq, j = 1:Nq, i = 1:Nq
        MJ = vgeo[i, j, k, _MJ, e]
        ξx, ξy, ξz = vgeo[i,j,k,_ξx,e], vgeo[i,j,k,_ξy,e], vgeo[i,j,k,_ξz,e]
        ηx, ηy, ηz = vgeo[i,j,k,_ηx,e], vgeo[i,j,k,_ηy,e], vgeo[i,j,k,_ηz,e]
        ζx, ζy, ζz = vgeo[i,j,k,_ζx,e], vgeo[i,j,k,_ζy,e], vgeo[i,j,k,_ζz,e]
        u, v, w = l_u[i, j, k], l_v[i, j, k], l_w[i, j, k]

        fx = u * Q[i, j, k, s, e]
        fy = v * Q[i, j, k, s, e]
        fz = w * Q[i, j, k, s, e]

        s_F[i, j, k, 1] = MJ * (ξx * fx + ξy * fy + ξz * fz)
        s_G[i, j, k, 1] = MJ * (ηx * fx + ηy * fy + ηz * fz)
        s_H[i, j, k, 1] = MJ * (ζx * fx + ζy * fy + ζz * fz)
      end
      for k = 1:Nq, j = 1:Nq, i = 1:Nq
        MJI = vgeo[i, j, k, _MJI, e]
        for n = 1:Nq
          rhs[i, j, k, s, e] += MJI * D[n, i] * s_F[n, j, k, 1]
        end
      end
      for k = 1:Nq, j = 1:Nq, i = 1:Nq
        MJI = vgeo[i, j, k, _MJI, e]
        for n = 1:Nq
          rhs[i, j, k, s, e] += MJI * D[n, j] * s_G[i, n, k, 1]
        end
      end
      for k = 1:Nq, j = 1:Nq, i = 1:Nq
        MJI = vgeo[i, j, k, _MJI, e]
        for n = 1:Nq
          rhs[i, j, k, s, e] += MJI * D[n, k] * s_H[i, j, n, 1]
        end
      end
    end
  end
end
# }}}

# {{{ Face RHS (all dimensions)
function facerhs!(::Val{dim}, ::Val{N}, ::Val{nmoist}, ::Val{ntrace},
                  rhs::Array, Q, grad, vgeo, sgeo, gravity, viscosity,
                  elems, vmapM, vmapP, elemtobndy) where {N, dim, nmoist,
                                                          ntrace}
  DFloat = eltype(Q)
  
  q_m = zeros(DFloat, max(3, nmoist))
    
  if dim == 1
    Np = (N+1)
    Nfp = 1
    nface = 2
  elseif dim == 2
    Np = (N+1) * (N+1)
    Nfp = (N+1)
    nface = 4
  elseif dim == 3
    Np = (N+1) * (N+1) * (N+1)
    Nfp = (N+1) * (N+1)
    nface = 6
  end

  q_mM = zeros(DFloat, max(3, nmoist))
  q_mP = zeros(DFloat, max(3, nmoist))

  @inbounds for e in elems
    for f = 1:nface
      for n = 1:Nfp
        (nxM, nyM, nzM, sMJ, vMJI) = sgeo[:, n, f, e]
        idM, idP = vmapM[n, f, e], vmapP[n, f, e]

        eM, eP = e, ((idP - 1) ÷ Np) + 1
        vidM, vidP = ((idM - 1) % Np) + 1,  ((idP - 1) % Np) + 1


        ρxM = grad[vidM, _ρx, eM]
        ρyM = grad[vidM, _ρy, eM]
        ρzM = grad[vidM, _ρz, eM]
        uxM = grad[vidM, _ux, eM]
        uyM = grad[vidM, _uy, eM]
        uzM = grad[vidM, _uz, eM]
        vxM = grad[vidM, _vx, eM]
        vyM = grad[vidM, _vy, eM]
        vzM = grad[vidM, _vz, eM]
        wxM = grad[vidM, _wx, eM]
        wyM = grad[vidM, _wy, eM]
        wzM = grad[vidM, _wz, eM]
        TxM = grad[vidM, _Tx, eM]
        TyM = grad[vidM, _Ty, eM]
        TzM = grad[vidM, _Tz, eM]

        ρM = Q[vidM, _ρ, eM]
        UM = Q[vidM, _U, eM]
        VM = Q[vidM, _V, eM]
        WM = Q[vidM, _W, eM]
        EM = Q[vidM, _E, eM]
        yorzM = (dim == 2) ? vgeo[vidM, _y, eM] : vgeo[vidM, _z, eM]

        ρMinv = 1 / ρM
        uM, vM, wM = ρMinv * UM, ρMinv * VM, ρMinv * WM
        bc = elemtobndy[f, e]

        for m = 1:nmoist
          s = _nstate + m
          q_mM[m] = Q[vidM, s, eM] / ρM
        end

        E_intM = EM - (UM^2 + VM^2+ WM^2)/(2*ρM) - ρM * gravity * yorzM
        # get adjusted temperature and liquid and ice specific humidities
<<<<<<< HEAD
        TM             = saturation_adjustment(E_intM/ρM , ρM, q_mM[1])
        q_liqM, q_iceM = phase_partitioning_eq(TM, ρM, q_mM[1])
        PM             = air_pressure(TM, ρM, q_mM[1], q_liqM, q_iceM) 
        ##θvM            = virtual_pottemp(TM, PM, q_mM[1], q_liqM, q_iceM)
        #ρM             = air_density(TM, PM, q_mM[1], q_liqM, q_iceM)
        #E_intM         = internal_energy(TM, q_mM[1], q_liqM, q_iceM)
        #EM             = E_intM + (UM^2 + VM^2 + WM^2)/(2*ρM) + ρM * gravity * yorzM
          
=======
        TM = saturation_adjustment(E_intM/ρM , ρM, q_mM[1])
        qM = PhasePartition_equil(TM, ρM, q_mM[1])
        PM = air_pressure(TM, ρM, qM)

>>>>>>> 4eb7e3e5
        if bc == 0

          ρP = Q[vidP, _ρ, eP]
          UP = Q[vidP, _U, eP]
          VP = Q[vidP, _V, eP]
          WP = Q[vidP, _W, eP]
          EP = Q[vidP, _E, eP]

          for m = 1:nmoist
            s = _nstate + m
            q_mP[m] = Q[vidP, s, eP] / ρP
          end

          yorzP = (dim == 2) ? vgeo[vidP, _y, eP] : vgeo[vidP, _z, eP]
<<<<<<< HEAD
          E_intP         = EP - (UP^2 + VP^2+ WP^2)/(2*ρP) - ρP * gravity * yorzP
            
          TP             = saturation_adjustment(E_intP/ρP, ρP, q_mP[1])
          q_liqP, q_iceP = phase_partitioning_eq(TP, ρP, q_mP[1])
          PP             = air_pressure(TP, ρP, q_mP[1], q_liqP, q_iceP) 
          θvP            = virtual_pottemp(TP, PP, q_mP[1], q_liqP, q_iceP)
          #ρP             = air_density(TP, PP, q_mP[1], q_liqP, q_iceP)
          #E_intP         = internal_energy(TP, q_mP[1], q_liqP, q_iceP)
          #EP             = E_intP + (UP^2 + VP^2 + WP^2)/(2*ρP) + ρP * gravity * yorzP
          
=======
          E_intP= EP - (UP^2 + VP^2+ WP^2)/(2*ρP) - ρP * gravity * yorzP

          TP = saturation_adjustment(E_intP/ρP, ρP, q_mP[1])
          qP = PhasePartition_equil(TP, ρP, q_mP[1])
          PP = air_pressure(TP, ρP, qP)

>>>>>>> 4eb7e3e5
          ρxP = grad[vidP, _ρx, eP]
          ρyP = grad[vidP, _ρy, eP]
          ρzP = grad[vidP, _ρz, eP]
          uxP = grad[vidP, _ux, eP]
          uyP = grad[vidP, _uy, eP]
          uzP = grad[vidP, _uz, eP]
          vxP = grad[vidP, _vx, eP]
          vyP = grad[vidP, _vy, eP]
          vzP = grad[vidP, _vz, eP]
          wxP = grad[vidP, _wx, eP]
          wyP = grad[vidP, _wy, eP]
          wzP = grad[vidP, _wz, eP]
          TxP = grad[vidP, _Tx, eP]
          TyP = grad[vidP, _Ty, eP]
          TzP = grad[vidP, _Tz, eP]
        elseif bc == 1
          UnM = nxM * UM + nyM * VM + nzM * WM
          UP = UM - 2 * UnM * nxM
          VP = VM - 2 * UnM * nyM
          WP = WM - 2 * UnM * nzM
          ρP = ρM
          EP = EM
          PP = PM
          TP = TM

          ρnM = nxM * ρxM + nyM * ρyM + nzM * ρzM
          ρxP = ρxM - 2 * ρnM * nxM
          ρyP = ρyM - 2 * ρnM * nyM
          ρzP = ρzM - 2 * ρnM * nzM

          unM = nxM * uxM + nyM * uyM + nzM * uzM
          uxP = uxM - 2 * unM * nxM
          uyP = uyM - 2 * unM * nyM
          uzP = uzM - 2 * unM * nzM

          vnM = nxM * vxM + nyM * vyM + nzM * vzM
          vxP = vxM - 2 * vnM * nxM
          vyP = vyM - 2 * vnM * nyM
          vzP = vzM - 2 * vnM * nzM

          wnM = nxM * wxM + nyM * wyM + nzM * wzM
          wxP = wxM - 2 * wnM * nxM
          wyP = wyM - 2 * wnM * nyM
          wzP = wzM - 2 * wnM * nzM

          TxP, TyP, TzP = TxM, TyM, TzM
        else
          error("Invalid boundary conditions $bc on face $f of element $e")
        end

        ρPinv = 1 / ρP
        uP, vP, wP = ρPinv * UP, ρPinv * VP, ρPinv * WP

        fluxρM_x = UM
        fluxUM_x = uM * UM + PM
        fluxVM_x = uM * VM
        fluxWM_x = uM * WM
        fluxEM_x = uM * (EM + PM)

        fluxρM_y = VM
        fluxUM_y = vM * UM
        fluxVM_y = vM * VM + PM
        fluxWM_y = vM * WM
        fluxEM_y = vM * (EM + PM)

        fluxρM_z = WM
        fluxUM_z = wM * UM
        fluxVM_z = wM * VM
        fluxWM_z = wM * WM + PM
        fluxEM_z = wM * (EM + PM)

        fluxρP_x = UP
        fluxUP_x = uP * UP + PP
        fluxVP_x = uP * VP
        fluxWP_x = uP * WP
        fluxEP_x = uP * (EP + PP)

        fluxρP_y = VP
        fluxUP_y = vP * UP
        fluxVP_y = vP * VP + PP
        fluxWP_y = vP * WP
        fluxEP_y = vP * (EP + PP)

        fluxρP_z = WP
        fluxUP_z = wP * UP
        fluxVP_z = wP * VP
        fluxWP_z = wP * WP + PP
        fluxEP_z = wP * (EP + PP)

        λM = abs(nxM * uM + nyM * vM + nzM * wM) + soundspeed_air(TM)
        λP = abs(nxM * uP + nyM * vP + nzM * wP) + soundspeed_air(TP)
        λ  = max(λM, λP)
          
        #Compute Numerical Flux
        fluxρS = (nxM * (fluxρM_x + fluxρP_x) + nyM * (fluxρM_y + fluxρP_y) +
                  nzM * (fluxρM_z + fluxρP_z) - λ * (ρP - ρM)) / 2
        fluxUS = (nxM * (fluxUM_x + fluxUP_x) + nyM * (fluxUM_y + fluxUP_y) +
                  nzM * (fluxUM_z + fluxUP_z) - λ * (UP - UM)) / 2
        fluxVS = (nxM * (fluxVM_x + fluxVP_x) + nyM * (fluxVM_y + fluxVP_y) +
                  nzM * (fluxVM_z + fluxVP_z) - λ * (VP - VM)) / 2
        fluxWS = (nxM * (fluxWM_x + fluxWP_x) + nyM * (fluxWM_y + fluxWP_y) +
                  nzM * (fluxWM_z + fluxWP_z) - λ * (WP - WM)) / 2
        fluxES = (nxM * (fluxEM_x + fluxEP_x) + nyM * (fluxEM_y + fluxEP_y) +
                  nzM * (fluxEM_z + fluxEP_z) - λ * (EP - EM)) / 2

        #Compute Viscous Numerical Flux
        #Left Fluxes
        ldivuM = λ_stokes*(uxM + vyM + wzM)
        vfρM_x = 0*ρxM
        vfρM_y = 0*ρyM
        vfρM_z = 0*ρzM
        vfUM_x = 2*uxM + ldivuM
        vfUM_y = uyM + vxM
        vfUM_z = uzM + wxM
        vfVM_x = vxM + uyM
        vfVM_y = 2*vyM + ldivuM
        vfVM_z = vzM + wyM
        vfWM_x = wxM + uzM
        vfWM_y = wyM + vzM
        vfWM_z = 2*wzM + ldivuM
        vfEM_x = uM*(2*uxM + ldivuM) + vM*(uyM + vxM) + wM*(uzM + wxM) + k_μ*TxM
        vfEM_y = uM*(vxM + uyM) + vM*(2*vyM + ldivuM) + wM*(vzM + wyM) + k_μ*TyM
        vfEM_z = uM*(wxM + uzM) + vM*(wyM + vzM) + wM*(2*wzM + ldivuM) + k_μ*TzM

        #Right Fluxes
        ldivuP = λ_stokes*(uxP + vyP + wzP)
        vfρP_x = 0*ρxP
        vfρP_y = 0*ρyP
        vfρP_z = 0*ρzP
        vfUP_x = 2*uxP + ldivuP
        vfUP_y = uyP + vxP
        vfUP_z = uzP + wxP
        vfVP_x = vxP + uyP
        vfVP_y = 2*vyP + ldivuP
        vfVP_z = vzP + wyP
        vfWP_x = wxP + uzP
        vfWP_y = wyP + vzP
        vfWP_z = 2*wzP + ldivuP
        vfEP_x = uP*(2*uxP + ldivuP) + vP*(uyP + vxP) + wP*(uzP + wxP) + k_μ*TxP
        vfEP_y = uP*(vxP + uyP) + vP*(2*vyP + ldivuP) + wP*(vzP + wyP) + k_μ*TyP
        vfEP_z = uP*(wxP + uzP) + vP*(wyP + vzP) + wP*(2*wzP + ldivuP) + k_μ*TzP

        #Compute Numerical Flux
        vfluxρS = (nxM*(vfρM_x + vfρP_x) + nyM*(vfρM_y + vfρP_y) +
                   nzM*(vfρM_z + vfρP_z))/2
        vfluxUS = (nxM*(vfUM_x + vfUP_x) + nyM*(vfUM_y + vfUP_y) +
                   nzM*(vfUM_z + vfUP_z))/2
        vfluxVS = (nxM*(vfVM_x + vfVP_x) + nyM*(vfVM_y + vfVP_y) +
                   nzM*(vfVM_z + vfVP_z))/2
        vfluxWS = (nxM*(vfWM_x + vfWP_x) + nyM*(vfWM_y + vfWP_y) +
                   nzM*(vfWM_z + vfWP_z))/2
        vfluxES = (nxM*(vfEM_x + vfEP_x) + nyM*(vfEM_y + vfEP_y) +
                   nzM*(vfEM_z + vfEP_z))/2

        #Update RHS
        rhs[vidM, _ρ, eM] -= vMJI * sMJ * (fluxρS - viscosity*vfluxρS)
        rhs[vidM, _U, eM] -= vMJI * sMJ * (fluxUS - viscosity*vfluxUS)
        rhs[vidM, _V, eM] -= vMJI * sMJ * (fluxVS - viscosity*vfluxVS)
        rhs[vidM, _W, eM] -= vMJI * sMJ * (fluxWS - viscosity*vfluxWS)
        rhs[vidM, _E, eM] -= vMJI * sMJ * (fluxES - viscosity*vfluxES)

        # loop over moist variables
        # FIXME: Currently just passive advection
        for m = 1:nmoist
          s = _nstate + m
          ss = _nstategrad + 3*(m-1)

          QmoistM = Q[vidM, s, eM]

          qxM = grad[vidM, ss + 1, eM]
          qyM = grad[vidM, ss + 2, eM]
          qzM = grad[vidM, ss + 3, eM]

          if bc == 0
            QmoistP = Q[vidP, s, eP]
            qxP = grad[vidP, ss + 1, eP]
            qyP = grad[vidP, ss + 2, eP]
            qzP = grad[vidP, ss + 3, eP]
          elseif bc == 1
            QmoistP = QmoistM
            qnM = nxM * qxM + nyM * qyM + nzM * qzM
            qxP = qxM - 2 * qnM * nxM
            qyP = qyM - 2 * qnM * nyM
            qzP = qzM - 2 * qnM * nzM
          else
            error("Invalid boundary conditions $bc on face $f of element $e")
          end

          fluxM_x, fluxP_x = uM * QmoistM, uP * QmoistP
          fluxM_y, fluxP_y = vM * QmoistM, vP * QmoistP
          fluxM_z, fluxP_z = wM * QmoistM, wP * QmoistP

          fluxS = (nxM * (fluxM_x + fluxP_x) + nyM * (fluxM_y + fluxP_y) +
                   nzM * (fluxM_z + fluxP_z) - λ * (QmoistP - QmoistM)) / 2

          # Moist Variable viscous flux
          vfqM_x, vfqP_x = 0*qxM, 0*qxP
          vfqM_y, vfqP_y = 0*qyM, 0*qyP
          vfqM_z, vfqP_z = 0*qzM, 0*qzP
          vfluxqS = (nxM*(vfqM_x + vfqP_x) + nyM*(vfqM_y + vfqP_y) +
                     nzM*(vfqM_z + vfqP_z))/2

          rhs[vidM, s, eM] -= vMJI * sMJ * (fluxS - viscosity*vfluxqS)
        end

        # FIXME: Will need to be updated for other bcs...
        vidP = bc == 0 ? vidP : vidM

        # loop over tracer variables
        for t = 1:ntrace
          s = _nstate + nmoist + t
          QtraceM, QtraceP = Q[vidM, s, eM], Q[vidP, s, eP]

          fluxM_x, fluxP_x = uM * QtraceM, uP * QtraceP
          fluxM_y, fluxP_y = vM * QtraceM, vP * QtraceP
          fluxM_z, fluxP_z = wM * QtraceM, wP * QtraceP

          fluxS = (nxM * (fluxM_x + fluxP_x) + nyM * (fluxM_y + fluxP_y) +
                   nzM * (fluxM_z + fluxP_z) - λ * (QtraceP - QtraceM)) / 2

          rhs[vidM, s, eM] -= vMJI * sMJ * fluxS
        end
      end
    end
  end
end
# }}}

# }}}<|MERGE_RESOLUTION|>--- conflicted
+++ resolved
@@ -13,12 +13,7 @@
 end
 # }}}
 
-<<<<<<< HEAD
-
-# TODO 2 dimensions convert z to the vertical coordinate 
-=======
 # TODO 2 dimensions convert z to the vertical coordinate
->>>>>>> 4eb7e3e5
 # {{{ Volume Gradient for 2-D
 function volumegrad!(::Val{2}, ::Val{N}, ::Val{nmoist}, ::Val{ntrace},
                      grad::Array, Q, vgeo, gravity, D,
@@ -41,12 +36,8 @@
   s_u = Array{DFloat}(undef, Nq, Nq)
   s_v = Array{DFloat}(undef, Nq, Nq)
   s_T = Array{DFloat}(undef, Nq, Nq)
-<<<<<<< HEAD
   s_θ = Array{DFloat}(undef, Nq, Nq)
   
-=======
-
->>>>>>> 4eb7e3e5
   #Initialise q_m vector of moist variables
   #Requires at least 3 elements for q_t, q_liq, q_ice
   q_m = zeros(DFloat, max(3, nmoist))
@@ -56,13 +47,7 @@
       U, V = Q[i, j, _U, e], Q[i, j, _V, e]
       ρ, E = Q[i, j, _ρ, e], Q[i, j, _E, e]
       y = vgeo[i,j,_y,e]
-<<<<<<< HEAD
-
       E_int = E - (U^2 + V^2)/(2*ρ) - ρ * gravity * y
-      
-=======
-      E_int = E - (U^2 + V^2)/(2*ρ) - ρ * gravity * y
->>>>>>> 4eb7e3e5
       # Get specific humidity quantities from state vector
       # per unit mass conversion required for sat_adjust only
       for m = 1:nmoist
@@ -227,17 +212,10 @@
       E_int = E - (U^2 + V^2 + W^2)/(2*ρ) - ρ * gravity * z
 
       for m = 1:nmoist
-<<<<<<< HEAD
-         s = _nstate + m 
-         q_m[m] = Q[i, j, k, s, e] / ρ
-      end    
-      # Saturation temperature to obtain temperature assuming thermodynamic equilibrium 
-=======
         s = _nstate + m
         q_m[m] = Q[i, j, k, s, e] / ρ
       end
 
->>>>>>> 4eb7e3e5
       T = saturation_adjustment(E_int/ρ, ρ, q_m[1])
         
       # TODO: Possibility of carrying q_liq and q_ice through state vector to include non-equilibrium thermodynamics
@@ -462,11 +440,6 @@
           uP = UP/ρP
           vP = VP/ρP
           wP = WP/ρP
-<<<<<<< HEAD
- 
-=======
-
->>>>>>> 4eb7e3e5
         elseif bc == 1
 
           UnM = nxM * UM + nyM * VM + nzM * WM
@@ -550,12 +523,9 @@
   l_v = Array{DFloat}(undef, Nq, Nq)
 
   q_m = zeros(DFloat, max(3, nmoist))
-<<<<<<< HEAD
   ymax = maximum(vgeo[:,:,_y,:])
   xmax = maximum(vgeo[:,:,_x,:])
   xmin = minimum(vgeo[:,:,_x,:])
-=======
->>>>>>> 4eb7e3e5
 
   @inbounds for e in elems
 
@@ -579,7 +549,6 @@
 
       # Returns temperature after saturation adjustment
       # Required for phase-partitioning to find q_liq, q_ice
-<<<<<<< HEAD
       T            = saturation_adjustment(E_int/ρ, ρ, q_m[1])
       q_liq, q_ice = phase_partitioning_eq(T,       ρ, q_m[1])
       q_m[2]       = q_liq
@@ -630,18 +599,6 @@
       Km = Cs*Cs*delta2*modSij*sqrt(auxr)
       Kh = 3*Km                 #3.0 comes from KW 1978 paper
       
-        
-=======
-      T = saturation_adjustment(E_int/ρ, ρ, q_m[1])
-      q = PhasePartition_equil(T, ρ, q_m[1])
-      P = air_pressure(T, ρ, q)
-
-      ρx, ρy = grad[i,j,_ρx,e], grad[i,j,_ρy,e]
-      ux, uy = grad[i,j,_ux,e], grad[i,j,_uy,e]
-      vx, vy = grad[i,j,_vx,e], grad[i,j,_vy,e]
-      Tx, Ty = grad[i,j,_Tx,e], grad[i,j,_Ty,e]
-
->>>>>>> 4eb7e3e5
       ρinv = 1 / ρ
 
       ldivu = λ_stokes*(ux + vy)
@@ -861,7 +818,6 @@
       # Calculate temperpature after saturation adjustment
       # Required for phase partitioning to get q_liq, q_ice
       T = saturation_adjustment(E_int/ρ, ρ, q_m[1])
-<<<<<<< HEAD
       
       q_liq, q_ice = phase_partitioning_eq(T, ρ, q_m[1])      
       q_m[2] = q_liq
@@ -902,18 +858,6 @@
       auxr = max(0.0, 1.0 - Ri/prandtl)
       Km   = Cs*Cs*delta2*modSij*sqrt(auxr)
       Kh   = 3*Km                 #3.0 comes from KW 1978 paper
-=======
-
-      q = PhasePartition_equil(T, ρ, q_m[1])
-      P = air_pressure(T, ρ, q)
-
-      ρx, ρy, ρz = grad[i,j,k,_ρx,e], grad[i,j,k,_ρy,e], grad[i,j,k,_ρz,e]
-      ux, uy, uz = grad[i,j,k,_ux,e], grad[i,j,k,_uy,e], grad[i,j,k,_uz,e]
-      vx, vy, vz = grad[i,j,k,_vx,e], grad[i,j,k,_vy,e], grad[i,j,k,_vz,e]
-      wx, wy, wz = grad[i,j,k,_wx,e], grad[i,j,k,_wy,e], grad[i,j,k,_wz,e]
-      Tx, Ty, Tz = grad[i,j,k,_Tx,e], grad[i,j,k,_Ty,e], grad[i,j,k,_Tz,e]
->>>>>>> 4eb7e3e5
-
           
       ρinv = 1 / ρ
 
@@ -1165,7 +1109,6 @@
 
         E_intM = EM - (UM^2 + VM^2+ WM^2)/(2*ρM) - ρM * gravity * yorzM
         # get adjusted temperature and liquid and ice specific humidities
-<<<<<<< HEAD
         TM             = saturation_adjustment(E_intM/ρM , ρM, q_mM[1])
         q_liqM, q_iceM = phase_partitioning_eq(TM, ρM, q_mM[1])
         PM             = air_pressure(TM, ρM, q_mM[1], q_liqM, q_iceM) 
@@ -1174,12 +1117,6 @@
         #E_intM         = internal_energy(TM, q_mM[1], q_liqM, q_iceM)
         #EM             = E_intM + (UM^2 + VM^2 + WM^2)/(2*ρM) + ρM * gravity * yorzM
           
-=======
-        TM = saturation_adjustment(E_intM/ρM , ρM, q_mM[1])
-        qM = PhasePartition_equil(TM, ρM, q_mM[1])
-        PM = air_pressure(TM, ρM, qM)
-
->>>>>>> 4eb7e3e5
         if bc == 0
 
           ρP = Q[vidP, _ρ, eP]
@@ -1194,25 +1131,12 @@
           end
 
           yorzP = (dim == 2) ? vgeo[vidP, _y, eP] : vgeo[vidP, _z, eP]
-<<<<<<< HEAD
-          E_intP         = EP - (UP^2 + VP^2+ WP^2)/(2*ρP) - ρP * gravity * yorzP
-            
-          TP             = saturation_adjustment(E_intP/ρP, ρP, q_mP[1])
-          q_liqP, q_iceP = phase_partitioning_eq(TP, ρP, q_mP[1])
-          PP             = air_pressure(TP, ρP, q_mP[1], q_liqP, q_iceP) 
-          θvP            = virtual_pottemp(TP, PP, q_mP[1], q_liqP, q_iceP)
-          #ρP             = air_density(TP, PP, q_mP[1], q_liqP, q_iceP)
-          #E_intP         = internal_energy(TP, q_mP[1], q_liqP, q_iceP)
-          #EP             = E_intP + (UP^2 + VP^2 + WP^2)/(2*ρP) + ρP * gravity * yorzP
-          
-=======
           E_intP= EP - (UP^2 + VP^2+ WP^2)/(2*ρP) - ρP * gravity * yorzP
 
           TP = saturation_adjustment(E_intP/ρP, ρP, q_mP[1])
           qP = PhasePartition_equil(TP, ρP, q_mP[1])
           PP = air_pressure(TP, ρP, qP)
 
->>>>>>> 4eb7e3e5
           ρxP = grad[vidP, _ρx, eP]
           ρyP = grad[vidP, _ρy, eP]
           ρzP = grad[vidP, _ρz, eP]
