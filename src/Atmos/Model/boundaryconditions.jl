using CLIMA.PlanetParameters

#TODO: figure out a better interface for this.
# at the moment we can just pass a function, but we should do something better
# need to figure out how subcomponents will interact.
function atmos_boundarycondition_state!(f::Function, m::AtmosModel,
                                        stateP::Vars, auxP::Vars,
                                        nM, stateM::Vars,
                                        auxM::Vars, bctype, t, _...)
  f(stateP, auxP, nM, stateM, auxM, bctype, t)
end

function atmos_boundarycondition_diffusive!(f::Function, m::AtmosModel,
                                            stateP::Vars, diffP::Vars,
                                            auxP::Vars, nM, stateM::Vars,
                                            diffM::Vars, auxM::Vars, bctype, t,
                                            _...)
  f(stateP, diffP, auxP, nM, stateM, diffM, auxM, bctype, t)
end

# lookup boundary condition by face
function atmos_boundarycondition_state!(bctup::Tuple, m::AtmosModel,
                                        stateP::Vars, auxP::Vars, nM,
                                        stateM::Vars, auxM::Vars, bctype, t,
                                        _...)
  atmos_boundarycondition_state!(bctup[bctype], m, stateP, auxP, nM, stateM,
                                 auxM, bctype, t)
end

function atmos_boundarycondition_diffusive!(bctup::Tuple, m::AtmosModel,
                                            stateP::Vars, diffP::Vars,
                                            auxP::Vars, nM, stateM::Vars,
                                            diffM::Vars, auxM::Vars, bctype, t,
                                            _...)
  atmos_boundarycondition_diffusive!(bctup[bctype], m, stateP, diffP, auxP, nM,
                                     stateM, diffM, auxM, bctype, t)
end


abstract type BoundaryCondition
end

"""
    NoFluxBC <: BoundaryCondition

Set the momentum at the boundary to be zero.
"""
# TODO: This should be fixed later once BCs are figured out (likely want
# different things here?)
struct NoFluxBC <: BoundaryCondition
end

<<<<<<< HEAD
function atmos_boundarycondition!(bc::NoFluxBC, m::AtmosModel, stateP::Vars, diffP::Vars, auxP::Vars, nM, stateM::Vars, diffM::Vars, auxM::Vars, bctype, t,_...) 
    DT = eltype(stateM)
    stateP.ρ = stateM.ρ
    stateP.ρu -= 2 * dot(stateM.ρu, nM) * SVector(nM)
    diffP.ρτ = SVector(DT(0), DT(0), DT(0), DT(0), DT(0), DT(0))
    diffP.moisture.ρd_h_tot = SVector(DT(0), DT(0), DT(0))
=======
function atmos_boundarycondition_state!(bc::NoFluxBC, m::AtmosModel,
                                        stateP::Vars, auxP::Vars,
                                        nM, stateM::Vars,
                                        auxM::Vars, bctype, t, _...)
  DF = eltype(stateM)
  stateP.ρ = stateM.ρ
  stateP.ρu -= 2 * dot(stateM.ρu, nM) * SVector(nM)
end

function atmos_boundarycondition_diffusive!(bc::NoFluxBC, m::AtmosModel,
                                            stateP::Vars, diffP::Vars,
                                            auxP::Vars, nM, stateM::Vars,
                                            diffM::Vars, auxM::Vars, bctype, t,
                                            _...)
  DF = eltype(stateM)
  stateP.ρ = stateM.ρ
  stateP.ρu -= 2 * dot(stateM.ρu, nM) * SVector(nM)
  diffP.ρτ = SVector(DF(0), DF(0), DF(0), DF(0), DF(0), DF(0))
  diffP.moisture.ρd_h_tot = SVector(DF(0), DF(0), DF(0))
>>>>>>> 045bf8bb
end

"""
    InitStateBC <: BoundaryCondition

Set the value at the boundary to match the `init_state!` function. This is
mainly useful for cases where the problem has an explicit solution.
"""
# TODO: This should be fixed later once BCs are figured out (likely want
# different things here?)
struct InitStateBC <: BoundaryCondition
end
function atmos_boundarycondition_state!(bc::InitStateBC, m::AtmosModel,
                                        stateP::Vars, auxP::Vars, nM,
                                        stateM::Vars, auxM::Vars, bctype, t,
                                        _...)
  init_state!(m, stateP, auxP, auxP.coord, t)
end
function atmos_boundarycondition_diffusive!(bc::InitStateBC, m::AtmosModel,
                                            stateP::Vars, diffP::Vars,
                                            auxP::Vars, nM, stateM::Vars,
                                            diffM::Vars, auxM::Vars, bctype, t,
                                            _...)
  init_state!(m, stateP, auxP, auxP.coord, t)
end


"""
  DYCOMS_BC <: BoundaryCondition
  Prescribes boundary conditions for Dynamics of Marine Stratocumulus Case
"""
struct DYCOMS_BC{DT} <: BoundaryCondition
  C_drag::DT
  LHF::DT
  SHF::DT
end
function atmos_boundarycondition_state!(bc::DYCOMS_BC, m::AtmosModel,
                                        stateP::Vars, auxP::Vars,
                                        nM, stateM::Vars,
                                        auxM::Vars, bctype, t, state1::Vars,
                                        aux1::Vars) 
  # stateM is the 𝐘⁻ state while stateP is the 𝐘⁺ state at an interface. 
  # at the boundaries the ⁻, minus side states are the interior values
  # state1 is 𝐘 at the first interior nodes relative to the bottom wall 
  DT = eltype(stateP)
  # Get values from minus-side state
  ρM = stateM.ρ 
  UM, VM, WM = stateM.ρu
  EM = stateM.ρe
  QTM = stateM.moisture.ρq_tot
  uM, vM, wM  = UM/ρM, VM/ρM, WM/ρM
  q_totM = QTM/ρM
  UnM = nM[1] * UM + nM[2] * VM + nM[3] * WM
  
  # Assign reflection wall boundaries (top wall)
  stateP.ρu = SVector(UM - 2 * nM[1] * UnM, 
                      VM - 2 * nM[2] * UnM,
                      WM - 2 * nM[3] * UnM)

  # Assign scalar values at the boundaries 
  stateP.ρ = ρM
  stateP.moisture.ρq_tot = QTM
  
  if bctype == 1 # bctype identifies bottom wall 
    stateP.ρu = SVector(0,0,0)
  end
end
function atmos_boundarycondition_diffusive!(bc::DYCOMS_BC, m::AtmosModel,
                                            stateP::Vars, diffP::Vars,
                                            auxP::Vars, nM, stateM::Vars,
                                            diffM::Vars, auxM::Vars, bctype, t,
                                            state1::Vars, diff1::Vars,
                                            aux1::Vars) 
  # stateM is the 𝐘⁻ state while stateP is the 𝐘⁺ state at an interface. 
  # at the boundaries the ⁻, minus side states are the interior values
  # state1 is 𝐘 at the first interior nodes relative to the bottom wall 
  DT = eltype(stateP)
  # Get values from minus-side state
  ρM = stateM.ρ 
  UM, VM, WM = stateM.ρu
  EM = stateM.ρe
  QTM = stateM.moisture.ρq_tot
  uM, vM, wM  = UM/ρM, VM/ρM, WM/ρM
  q_totM = QTM/ρM
  UnM = nM[1] * UM + nM[2] * VM + nM[3] * WM

  # Assign reflection wall boundaries (top wall)
  stateP.ρu = SVector(UM - 2 * nM[1] * UnM, 
                      VM - 2 * nM[2] * UnM,
                      WM - 2 * nM[3] * UnM)

  # Assign scalar values at the boundaries 
  stateP.ρ = ρM
  stateP.moisture.ρq_tot = QTM
  # Assign diffusive fluxes at boundaries
  diffP = diffM
  xvert = auxM.coord[3]

  if bctype == 1 # bctype identifies bottom wall 
    # ------------------------------------------------------------------------
    # (<var>_FN) First node values (First interior node from bottom wall)
    # ------------------------------------------------------------------------
    z_FN             = aux1.coord[3]
    ρ_FN             = state1.ρ
    U_FN, V_FN, W_FN = state1.ρu
    E_FN             = state1.ρe
    u_FN, v_FN, w_FN = U_FN/ρ_FN, V_FN/ρ_FN, W_FN/ρ_FN
    windspeed_FN     = sqrt(u_FN^2 + v_FN^2 + w_FN^2)
    q_tot_FN         = state1.moisture.ρq_tot / ρ_FN
    e_int_FN         = E_FN/ρ_FN - windspeed_FN^2/2 - grav*z_FN
    TS_FN            = PhaseEquil(e_int_FN, q_tot_FN, ρ_FN) 
    T_FN             = air_temperature(TS_FN)
    q_vap_FN         = q_tot_FN - PhasePartition(TS_FN).liq
    # --------------------------
    # Bottom boundary quantities 
    # --------------------------
    zM          = auxM.coord[3] 
    q_totM      = QTM/ρM
    windspeed   = sqrt(uM^2 + vM^2 + wM^2)
    e_intM      = EM/ρM - windspeed^2/2 - grav*zM
    TSM         = PhaseEquil(e_intM, q_totM, ρM) 
    q_vapM      = q_totM - PhasePartition(TSM).liq
    TM          = air_temperature(TSM)
    # ----------------------------------------------------------
    # Extract components of diffusive momentum flux (minus-side)
    # ----------------------------------------------------------
    ρτ11, ρτ22, ρτ33, ρτ12, ρτ13, ρτ23 = diffM.ρτ

    # ----------------------------------------------------------
    # Boundary momentum fluxes
    # ----------------------------------------------------------
    # Case specific for flat bottom topography, normal vector is n⃗ = k⃗ = [0, 0, 1]ᵀ
    # A more general implementation requires (n⃗ ⋅ ∇A) to be defined where A is replaced by the appropriate flux terms
    C_drag = bc.C_drag
    ρτ13P  = -ρM * C_drag * windspeed_FN * u_FN 
    ρτ23P  = -ρM * C_drag * windspeed_FN * v_FN 
    # Assign diffusive momentum and moisture fluxes
    # (i.e. ρ𝛕 terms)  
    stateP.ρu = SVector(0,0,0)
    diffP.ρτ = SVector(0,0,0,0, ρτ13P, ρτ23P)

    # ----------------------------------------------------------
    # Boundary moisture fluxes
    # ----------------------------------------------------------
    diffP.moisture.ρd_q_tot  = SVector(diffM.moisture.ρd_q_tot[1],
                                       diffM.moisture.ρd_q_tot[2],
                                       bc.LHF/(LH_v0))
    # ----------------------------------------------------------
    # Boundary energy fluxes
    # ----------------------------------------------------------
    # Assign diffusive enthalpy flux (i.e. ρ(J+D) terms) 
    diffP.moisture.ρd_h_tot  = SVector(diffM.moisture.ρd_h_tot[1],
                                       diffM.moisture.ρd_h_tot[2],
                                       bc.LHF + bc.SHF)
  end
end
<<<<<<< HEAD
 
"""
  RayleighBenardBC <: BoundaryCondition
"""
struct RayleighBenardBC{DT} <: BoundaryCondition
  T_bot::DT
  T_top::DT
end
# Rayleigh-Benard problem with two fixed walls (prescribed temperatures)
function atmos_boundarycondition!(bc::RayleighBenardBC, m::AtmosModel, stateP::Vars, diffP::Vars, auxP::Vars, nM, stateM::Vars, diffM::Vars, auxM::Vars, bctype, t, _...) 
  @inbounds begin
    DT = eltype(stateP)
    ρP  = stateM.ρ
    ρτ11, ρτ22, ρτ33, ρτ12, ρτ13, ρτ23 = diffM.ρτ
    # Weak Boundary Condition Imposition
    # Prescribe no-slip wall.
    # Note that with the default resolution this results in an underresolved near-wall layer
    # In the limit of Δ → 0, the exact boundary values are recovered at the "M" or minus side. 
    # The weak enforcement of plus side states ensures that the boundary fluxes are consistently calculated.
    UP  = DT(0)
    VP  = DT(0) 
    WP  = DT(0) 
    if bctype == 1 
      E_intP = ρP * cv_d * (bc.T_bot - T_0)
    else
      E_intP = ρP * cv_d * (bc.T_top - T_0) 
    end
    stateP.ρ = ρP
    stateP.ρu = SVector(UP, VP, WP)
    stateP.ρe = (E_intP + (UP^2 + VP^2 + WP^2)/(2*ρP) + ρP * auxP.coord[3])
    diffP = diffM
    diffP.moisture.ρd_h_tot = SVector(diffP.moisture.ρd_h_tot[1], diffP.moisture.ρd_h_tot[2], DT(0))
    nothing
  end
end
=======
>>>>>>> 045bf8bb
<|MERGE_RESOLUTION|>--- conflicted
+++ resolved
@@ -50,14 +50,6 @@
 struct NoFluxBC <: BoundaryCondition
 end
 
-<<<<<<< HEAD
-function atmos_boundarycondition!(bc::NoFluxBC, m::AtmosModel, stateP::Vars, diffP::Vars, auxP::Vars, nM, stateM::Vars, diffM::Vars, auxM::Vars, bctype, t,_...) 
-    DT = eltype(stateM)
-    stateP.ρ = stateM.ρ
-    stateP.ρu -= 2 * dot(stateM.ρu, nM) * SVector(nM)
-    diffP.ρτ = SVector(DT(0), DT(0), DT(0), DT(0), DT(0), DT(0))
-    diffP.moisture.ρd_h_tot = SVector(DT(0), DT(0), DT(0))
-=======
 function atmos_boundarycondition_state!(bc::NoFluxBC, m::AtmosModel,
                                         stateP::Vars, auxP::Vars,
                                         nM, stateM::Vars,
@@ -77,7 +69,6 @@
   stateP.ρu -= 2 * dot(stateM.ρu, nM) * SVector(nM)
   diffP.ρτ = SVector(DF(0), DF(0), DF(0), DF(0), DF(0), DF(0))
   diffP.moisture.ρd_h_tot = SVector(DF(0), DF(0), DF(0))
->>>>>>> 045bf8bb
 end
 
 """
@@ -234,7 +225,6 @@
                                        bc.LHF + bc.SHF)
   end
 end
-<<<<<<< HEAD
  
 """
   RayleighBenardBC <: BoundaryCondition
@@ -269,6 +259,4 @@
     diffP.moisture.ρd_h_tot = SVector(diffP.moisture.ρd_h_tot[1], diffP.moisture.ρd_h_tot[2], DT(0))
     nothing
   end
-end
-=======
->>>>>>> 045bf8bb
+end