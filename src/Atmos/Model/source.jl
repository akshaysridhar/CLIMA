--- conflicted
+++ resolved
@@ -1,8 +1,4 @@
-<<<<<<< HEAD
-export  Gravity, RayleighSponge, Subsidence, GeostrophicForcing
-=======
 export Gravity, RayleighSponge, Subsidence, GeostrophicForcing
->>>>>>> fdff985b
 
 # kept for compatibility
 # can be removed if no functions are using this
