module Atmos

export AtmosModel,
<<<<<<< HEAD
  ConstantViscosityWithDivergence,
=======
  ConstantViscosityWithDivergence, SmagorinskyLilly,
>>>>>>> 6df272bb
  DryModel, EquilMoist,
  NoRadiation,
  NoFluxBC, InitStateBC,
  FlatOrientation, SphericalOrientation

using LinearAlgebra, StaticArrays
using ..VariableTemplates
using ..MoistThermodynamics
using ..PlanetParameters

import CLIMA.DGmethods: BalanceLaw, vars_aux, vars_state, vars_gradient, vars_diffusive,
  flux!, source!, wavespeed, boundarycondition!, gradvariables!, diffusive!,
  init_aux!, init_state!, update_aux!, LocalGeometry, lengthscale

"""
    AtmosModel <: BalanceLaw

A `BalanceLaw` for atmosphere modelling.

# Usage

    AtmosModel(turbulence, moisture, radiation, source, boundarycondition, init_state)

"""
<<<<<<< HEAD
struct AtmosModel{H,T,M,R,S,BC,IS} <: BalanceLaw
  hydrostatic::H
=======
struct AtmosModel{O,T,M,R,S,BC,IS} <: BalanceLaw
  orientation::O
>>>>>>> 6df272bb
  turbulence::T
  moisture::M
  radiation::R
  # TODO: a better mechanism than functions.
  source::S
  boundarycondition::BC
  init_state::IS
end

function vars_state(m::AtmosModel, T)
  @vars begin
    ρ::T
    ρu::SVector{3,T}
    ρe::T
    turbulence::vars_state(m.turbulence,T)
    moisture::vars_state(m.moisture,T)
    radiation::vars_state(m.radiation,T)
  end
end
function vars_gradient(m::AtmosModel, T)
  @vars begin
    u::SVector{3,T}
    turbulence::vars_gradient(m.turbulence,T)
    moisture::vars_gradient(m.moisture,T)
    radiation::vars_gradient(m.radiation,T)
  end
end
function vars_diffusive(m::AtmosModel, T)
  @vars begin
    ρτ::SVector{6,T}
    turbulence::vars_diffusive(m.turbulence,T)
    moisture::vars_diffusive(m.moisture,T)
    radiation::vars_diffusive(m.radiation,T)
  end
end
function vars_aux(m::AtmosModel, T)
  @vars begin
    coord::SVector{3,T}
<<<<<<< HEAD
    hydrostatic::vars_aux(m.hydrostatic,T)
=======
    orientation::vars_aux(m.orientation, T)
>>>>>>> 6df272bb
    turbulence::vars_aux(m.turbulence,T)
    moisture::vars_aux(m.moisture,T)
    radiation::vars_aux(m.radiation,T)
  end
end

"""
    flux!(m::AtmosModel, flux::Grad, state::Vars, diffusive::Vars, aux::Vars, t::Real)

Computes flux `F` in:

```
∂Y
-- = - ∇ • (F_{adv} + F_{press} + F_{nondiff} + F_{diff}) + S(Y)
∂t
```
Where

 - `F_{adv}`      Advective flux                                  , see [`flux_advective!`]@ref()    for this term
 - `F_{press}`    Pressure flux                                   , see [`flux_pressure!`]@ref()     for this term
 - `F_{nondiff}`  Fluxes that do *not* contain gradients          , see [`flux_nondiffusive!`]@ref() for this term
 - `F_{diff}`     Fluxes that contain gradients of state variables, see [`flux_diffusive!`]@ref()    for this term
"""
function flux!(m::AtmosModel, flux::Grad, state::Vars, diffusive::Vars, aux::Vars, t::Real)
  flux_advective!(m, flux, state, diffusive, aux, t)
  flux_pressure!(m, flux, state, diffusive, aux, t)
  # flux_nondiffusive!(m, flux, state, diffusive, aux, t)
  flux_diffusive!(m, flux, state, diffusive, aux, t)
end

function flux_advective!(m::AtmosModel, flux::Grad, state::Vars, diffusive::Vars, aux::Vars, t::Real)
  # preflux
  ρinv = 1/state.ρ
  ρu = state.ρu
  u = ρinv * ρu
  # advective terms
  flux.ρ   = ρu
  flux.ρu  = ρu .* u'
  flux.ρe  = u * state.ρe
end

function flux_pressure!(m::AtmosModel, flux::Grad, state::Vars, diffusive::Vars, aux::Vars, t::Real)
  # preflux
  ρinv = 1/state.ρ
  ρu = state.ρu
  u = ρinv * ρu
  p = pressure(m.moisture, state, aux)
  # pressure terms
  flux.ρu += p*I
  flux.ρe += u*p
end

# function flux_nondiffusive!(m::AtmosModel, flux::Grad, state::Vars, diffusive::Vars, aux::Vars, t::Real)
# end

function flux_diffusive!(m::AtmosModel, flux::Grad, state::Vars, diffusive::Vars, aux::Vars, t::Real)
  ρinv = 1/state.ρ
  u = ρinv * state.ρu

  # diffusive
  ρτ11, ρτ22, ρτ33, ρτ12, ρτ13, ρτ23 = diffusive.ρτ
  ρτ = SMatrix{3,3}(ρτ11, ρτ12, ρτ13,
                    ρτ12, ρτ22, ρτ23,
                    ρτ13, ρτ23, ρτ33)
  flux.ρu += ρτ
  flux.ρe += ρτ*u
  flux_diffusive!(m.moisture, flux, state, diffusive, aux, t)
end

function wavespeed(m::AtmosModel, nM, state::Vars, aux::Vars, t::Real)
  ρinv = 1/state.ρ
  ρu = state.ρu
  u = ρinv * ρu
  return abs(dot(nM, u)) + soundspeed(m.moisture, state, aux)
end

function gradvariables!(m::AtmosModel, transform::Vars, state::Vars, aux::Vars, t::Real)
  ρinv = 1 / state.ρ
  transform.u = ρinv * state.ρu

  gradvariables!(m.moisture, transform, state, aux, t)
end

function diffusive!(m::AtmosModel, diffusive::Vars, ∇transform::Grad, state::Vars, aux::Vars, t::Real)
  ∇u = ∇transform.u

  # strain rate tensor
  # TODO: we use an SVector for this, but should define a "SymmetricSMatrix"?
  S = SVector(∇u[1,1],
              ∇u[2,2],
              ∇u[3,3],
              (∇u[1,2] + ∇u[2,1])/2,
              (∇u[1,3] + ∇u[3,1])/2,
              (∇u[2,3] + ∇u[3,2])/2)

  # kinematic viscosity tensor
  ρν = dynamic_viscosity_tensor(m.turbulence, S, state, aux, t)

  # momentum flux tensor
  diffusive.ρτ = scaled_momentum_flux_tensor(m.turbulence, ρν, S)

  # diffusivity of moisture components
  diffusive!(m.moisture, diffusive, ∇transform, state, aux, t, ρν)
end

function update_aux!(m::AtmosModel, state::Vars, diffusive::Vars, aux::Vars, t::Real)
  update_aux!(m.moisture, state, diffusive, aux, t)
end

include("hydrostaticstate.jl")
include("turbulence.jl")
include("moisture.jl")
include("radiation.jl")
include("orientation.jl")

# TODO: figure out a nice way to handle this
<<<<<<< HEAD
function init_aux!(m::AtmosModel, aux::Vars, x)
  aux.coord = SVector(x)
  init_aux!(m.hydrostatic, aux)
=======
function init_aux!(m::AtmosModel, aux::Vars, geom::LocalGeometry)
  aux.coord = geom.coord
  init_aux!(m.orientation, aux, geom)
  init_aux!(m.turbulence, aux, geom)
>>>>>>> 6df272bb
end

"""
    source!(m::AtmosModel, source::Vars, state::Vars, aux::Vars, t::Real)

Computes flux `S(Y)` in:

```
∂Y
-- = - ∇ • F + S(Y)
∂t
```
"""
function source!(m::AtmosModel, source::Vars, state::Vars, aux::Vars, t::Real)
  m.source(source, state, aux, t)
end


# TODO: figure out a better interface for this.
# at the moment we can just pass a function, but we should do something better
# need to figure out how subcomponents will interact.
function boundarycondition!(m::AtmosModel, stateP::Vars, diffP::Vars, auxP::Vars, nM, stateM::Vars, diffM::Vars, auxM::Vars, bctype, t)
  m.boundarycondition(stateP, diffP, auxP, nM, stateM, diffM, auxM, bctype, t)
end

abstract type BoundaryCondition
end

"""
    NoFluxBC <: BoundaryCondition

Set the momentum at the boundary to be zero.
"""
struct NoFluxBC <: BoundaryCondition
end
function boundarycondition!(m::AtmosModel{O,T,M,R,S,BC,IS}, stateP::Vars, diffP::Vars, auxP::Vars,
    nM, stateM::Vars, diffM::Vars, auxM::Vars, bctype, t) where {O,T,M,R,S,BC <: NoFluxBC,IS}

  stateP.ρu -= 2 * dot(stateM.ρu, nM) * nM
end

"""
    InitStateBC <: BoundaryCondition

Set the value at the boundary to match the `init_state!` function. This is mainly useful for cases where the problem has an explicit solution.
"""
struct InitStateBC <: BoundaryCondition
end
function boundarycondition!(m::AtmosModel{O,T,M,R,S,BC,IS}, stateP::Vars, diffP::Vars, auxP::Vars,
    nM, stateM::Vars, diffM::Vars, auxM::Vars, bctype, t) where {O,T,M,R,S,BC <: InitStateBC,IS}
  init_state!(m, stateP, auxP, auxP.coord, t)
end

function init_state!(m::AtmosModel, state::Vars, aux::Vars, coords, t)
  m.init_state(state, aux, coords, t)
end

end # module<|MERGE_RESOLUTION|>--- conflicted
+++ resolved
@@ -1,11 +1,7 @@
 module Atmos
 
 export AtmosModel,
-<<<<<<< HEAD
-  ConstantViscosityWithDivergence,
-=======
   ConstantViscosityWithDivergence, SmagorinskyLilly,
->>>>>>> 6df272bb
   DryModel, EquilMoist,
   NoRadiation,
   NoFluxBC, InitStateBC,
@@ -30,13 +26,9 @@
     AtmosModel(turbulence, moisture, radiation, source, boundarycondition, init_state)
 
 """
-<<<<<<< HEAD
-struct AtmosModel{H,T,M,R,S,BC,IS} <: BalanceLaw
+struct AtmosModel{O,H,T,M,R,S,BC,IS} <: BalanceLaw
+  orientation::O
   hydrostatic::H
-=======
-struct AtmosModel{O,T,M,R,S,BC,IS} <: BalanceLaw
-  orientation::O
->>>>>>> 6df272bb
   turbulence::T
   moisture::M
   radiation::R
@@ -75,11 +67,8 @@
 function vars_aux(m::AtmosModel, T)
   @vars begin
     coord::SVector{3,T}
-<<<<<<< HEAD
+    orientation::vars_aux(m.orientation, T)
     hydrostatic::vars_aux(m.hydrostatic,T)
-=======
-    orientation::vars_aux(m.orientation, T)
->>>>>>> 6df272bb
     turbulence::vars_aux(m.turbulence,T)
     moisture::vars_aux(m.moisture,T)
     radiation::vars_aux(m.radiation,T)
@@ -196,16 +185,11 @@
 include("orientation.jl")
 
 # TODO: figure out a nice way to handle this
-<<<<<<< HEAD
-function init_aux!(m::AtmosModel, aux::Vars, x)
-  aux.coord = SVector(x)
-  init_aux!(m.hydrostatic, aux)
-=======
 function init_aux!(m::AtmosModel, aux::Vars, geom::LocalGeometry)
   aux.coord = geom.coord
   init_aux!(m.orientation, aux, geom)
   init_aux!(m.turbulence, aux, geom)
->>>>>>> 6df272bb
+  init_aux!(m.hydrostatic, aux)
 end
 
 """
