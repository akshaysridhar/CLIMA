module Atmos

export AtmosModel,
  ConstantViscosityWithDivergence, SmagorinskyLilly,
  DryModel, EquilMoist,
  NoRadiation,
  NoFluxBC, InitStateBC, RayleighBenardBC,
  FlatOrientation, SphericalOrientation

using LinearAlgebra, StaticArrays
using ..VariableTemplates
using ..MoistThermodynamics
using ..PlanetParameters
<<<<<<< HEAD
import ..MoistThermodynamics: internal_energy
=======
using CLIMA.SubgridScaleParameters
>>>>>>> 87cfaeef

import CLIMA.DGmethods: BalanceLaw, vars_aux, vars_state, vars_gradient, vars_diffusive,
  flux!, source!, wavespeed, boundarycondition!, gradvariables!, diffusive!,
  init_aux!, init_state!, update_aux!, LocalGeometry, lengthscale, resolutionmetric

"""
    AtmosModel <: BalanceLaw

A `BalanceLaw` for atmosphere modeling.

# Usage

    AtmosModel(orientation, ref_state, turbulence, moisture, radiation, source, boundarycondition, init_state)

"""
struct AtmosModel{O,RS,T,M,R,S,BC,IS} <: BalanceLaw
  orientation::O
  ref_state::RS
  turbulence::T
  moisture::M
  radiation::R
  source::S
  boundarycondition::BC
  init_state::IS
end

function vars_state(m::AtmosModel, T)
  @vars begin
    ρ::T
    ρu::SVector{3,T}
    ρe::T
    turbulence::vars_state(m.turbulence,T)
    moisture::vars_state(m.moisture,T)
    radiation::vars_state(m.radiation,T)
  end
end
function vars_gradient(m::AtmosModel, T)
  @vars begin
    u::SVector{3,T}
    turbulence::vars_gradient(m.turbulence,T)
    moisture::vars_gradient(m.moisture,T)
    radiation::vars_gradient(m.radiation,T)
  end
end
function vars_diffusive(m::AtmosModel, T)
  @vars begin
    ρτ::SVector{6,T}
    turbulence::vars_diffusive(m.turbulence,T)
    moisture::vars_diffusive(m.moisture,T)
    radiation::vars_diffusive(m.radiation,T)
  end
end
function vars_aux(m::AtmosModel, T)
  @vars begin
    coord::SVector{3,T}
    orientation::vars_aux(m.orientation, T)
    ref_state::vars_aux(m.ref_state,T)
    turbulence::vars_aux(m.turbulence,T)
    moisture::vars_aux(m.moisture,T)
    radiation::vars_aux(m.radiation,T)
  end
end

"""
    flux!(m::AtmosModel, flux::Grad, state::Vars, diffusive::Vars, aux::Vars, t::Real)

Computes flux `F` in:

```
∂Y
-- = - ∇ • (F_{adv} + F_{press} + F_{nondiff} + F_{diff}) + S(Y)
∂t
```
Where

 - `F_{adv}`      Advective flux                                  , see [`flux_advective!`]@ref()    for this term
 - `F_{press}`    Pressure flux                                   , see [`flux_pressure!`]@ref()     for this term
 - `F_{nondiff}`  Fluxes that do *not* contain gradients          , see [`flux_nondiffusive!`]@ref() for this term
 - `F_{diff}`     Fluxes that contain gradients of state variables, see [`flux_diffusive!`]@ref()    for this term
"""
function flux!(m::AtmosModel, flux::Grad, state::Vars, diffusive::Vars, aux::Vars, t::Real)
  flux_advective!(m, flux, state, diffusive, aux, t)
  flux_pressure!(m, flux, state, diffusive, aux, t)
  # flux_nondiffusive!(m, flux, state, diffusive, aux, t)
  flux_diffusive!(m, flux, state, diffusive, aux, t)
end

function flux_advective!(m::AtmosModel, flux::Grad, state::Vars, diffusive::Vars, aux::Vars, t::Real)
  # preflux
  ρinv = 1/state.ρ
  ρu = state.ρu
  u = ρinv * ρu
  # advective terms
  flux.ρ   = ρu
  flux.ρu  = ρu .* u'
  flux.ρe  = u * state.ρe
end

function flux_pressure!(m::AtmosModel, flux::Grad, state::Vars, diffusive::Vars, aux::Vars, t::Real)
  # preflux
  ρinv = 1/state.ρ
  ρu = state.ρu
  u = ρinv * ρu
  p = pressure(m.moisture, state, aux)
  # pressure terms
  flux.ρu += p*I
  flux.ρe += u*p
end

# function flux_nondiffusive!(m::AtmosModel, flux::Grad, state::Vars, diffusive::Vars, aux::Vars, t::Real)
# end

function flux_diffusive!(m::AtmosModel, flux::Grad, state::Vars, diffusive::Vars, aux::Vars, t::Real)
  ρinv = 1/state.ρ
  u = ρinv * state.ρu

  # diffusive
  ρτ11, ρτ22, ρτ33, ρτ12, ρτ13, ρτ23 = diffusive.ρτ
  ρτ = SMatrix{3,3}(ρτ11, ρτ12, ρτ13,
                    ρτ12, ρτ22, ρτ23,
                    ρτ13, ρτ23, ρτ33)
  flux.ρu += ρτ
  flux.ρe += ρτ*u
  flux_diffusive!(m.moisture, flux, state, diffusive, aux, t)
end

function wavespeed(m::AtmosModel, nM, state::Vars, aux::Vars, t::Real)
  ρinv = 1/state.ρ
  ρu = state.ρu
  u = ρinv * ρu
  return abs(dot(nM, u)) + soundspeed(m.moisture, state, aux)
end

function gradvariables!(m::AtmosModel, transform::Vars, state::Vars, aux::Vars, t::Real)
  ρinv = 1 / state.ρ
  transform.u = ρinv * state.ρu

  gradvariables!(m.moisture, transform, state, aux, t)
  gradvariables!(m.turbulence, transform, state, aux, t)
end

function diffusive!(m::AtmosModel, diffusive::Vars, ∇transform::Grad, state::Vars, aux::Vars, t::Real)
  ∇u = ∇transform.u

  # strain rate tensor
  # TODO: we use an SVector for this, but should define a "SymmetricSMatrix"?
  S = SVector(∇u[1,1],
              ∇u[2,2],
              ∇u[3,3],
              (∇u[1,2] + ∇u[2,1])/2,
              (∇u[1,3] + ∇u[3,1])/2,
              (∇u[2,3] + ∇u[3,2])/2)

  # kinematic viscosity tensor
  ρν = dynamic_viscosity_tensor(m.turbulence, S, state, diffusive, aux, t)

  # momentum flux tensor
  diffusive.ρτ = scaled_momentum_flux_tensor(m.turbulence, ρν, S)

  # diffusivity of moisture components
  diffusive!(m.moisture, diffusive, ∇transform, state, aux, t, ρν)
  # diffusion terms required for SGS turbulence computations
  diffusive!(m.turbulence, diffusive, ∇transform, state, aux, t, ρν)
end

function update_aux!(m::AtmosModel, state::Vars, diffusive::Vars, aux::Vars, t::Real)
  update_aux!(m.moisture, state, diffusive, aux, t)
end

include("ref_state.jl")
include("turbulence.jl")
include("moisture.jl")
include("radiation.jl")
include("orientation.jl")
include("force.jl")

# TODO: figure out a nice way to handle this
function init_aux!(m::AtmosModel, aux::Vars, geom::LocalGeometry)
  aux.coord = geom.coord
  init_aux!(m.orientation, aux, geom)
  init_aux!(m.ref_state, aux)
  init_aux!(m.turbulence, aux, geom)
end

"""
    source!(m::AtmosModel, source::Vars, state::Vars, aux::Vars, t::Real)

Computes flux `S(Y)` in:

```
∂Y
-- = - ∇ • F + S(Y)
∂t
```
"""
function source!(m::AtmosModel, source::Vars, state::Vars, aux::Vars, t::Real)
  m.source(source, state, aux, t)
end


# TODO: figure out a better interface for this.
# at the moment we can just pass a function, but we should do something better
# need to figure out how subcomponents will interact.
function boundarycondition!(m::AtmosModel, stateP::Vars, diffP::Vars, auxP::Vars, nM, stateM::Vars, diffM::Vars, auxM::Vars, bctype, t)
  m.boundarycondition(stateP, diffP, auxP, nM, stateM, diffM, auxM, bctype, t)
end

abstract type BoundaryCondition
end

"""
    NoFluxBC <: BoundaryCondition

Set the momentum at the boundary to be zero.
"""
struct NoFluxBC <: BoundaryCondition
end
<<<<<<< HEAD
function boundarycondition!(m::AtmosModel{O,RS,T,M,R,S,BC,IS}, stateP::Vars, diffP::Vars, auxP::Vars,
    nM, stateM::Vars, diffM::Vars, auxM::Vars, bctype, t) where {O,RS,T,M,R,S,BC <: NoFluxBC,IS}

  stateP.ρu -= 2 * dot(stateM.ρu, nM) * nM
=======
function boundarycondition!(m::AtmosModel{O,T,M,R,S,BC,IS}, stateP::Vars, diffP::Vars, auxP::Vars,
    nM, stateM::Vars, diffM::Vars, auxM::Vars, bctype, t) where {O,T,M,R,S,BC <: NoFluxBC,IS}
    DF = eltype(stateM)
    stateP.ρ = stateM.ρ
    stateP.ρu -= 2 * dot(stateM.ρu, nM) * SVector(nM)
    diffP.ρτ = SVector(DF(0), DF(0), DF(0), DF(0), DF(0), DF(0))
    diffP.moisture.ρd_h_tot = SVector(DF(0), DF(0), DF(0))
>>>>>>> 87cfaeef
end

"""
    InitStateBC <: BoundaryCondition

Set the value at the boundary to match the `init_state!` function. This is mainly useful for cases where the problem has an explicit solution.
"""
struct InitStateBC <: BoundaryCondition
end
function boundarycondition!(m::AtmosModel{O,RS,T,M,R,S,BC,IS}, stateP::Vars, diffP::Vars, auxP::Vars,
    nM, stateM::Vars, diffM::Vars, auxM::Vars, bctype, t) where {O,RS,T,M,R,S,BC <: InitStateBC,IS}
  init_state!(m, stateP, auxP, auxP.coord, t)
end

function init_state!(m::AtmosModel, state::Vars, aux::Vars, coords, t)
  m.init_state(state, aux, coords, t)
end

end # module<|MERGE_RESOLUTION|>--- conflicted
+++ resolved
@@ -11,11 +11,8 @@
 using ..VariableTemplates
 using ..MoistThermodynamics
 using ..PlanetParameters
-<<<<<<< HEAD
 import ..MoistThermodynamics: internal_energy
-=======
-using CLIMA.SubgridScaleParameters
->>>>>>> 87cfaeef
+using ..SubgridScaleParameters
 
 import CLIMA.DGmethods: BalanceLaw, vars_aux, vars_state, vars_gradient, vars_diffusive,
   flux!, source!, wavespeed, boundarycondition!, gradvariables!, diffusive!,
@@ -233,20 +230,14 @@
 """
 struct NoFluxBC <: BoundaryCondition
 end
-<<<<<<< HEAD
+
 function boundarycondition!(m::AtmosModel{O,RS,T,M,R,S,BC,IS}, stateP::Vars, diffP::Vars, auxP::Vars,
     nM, stateM::Vars, diffM::Vars, auxM::Vars, bctype, t) where {O,RS,T,M,R,S,BC <: NoFluxBC,IS}
-
-  stateP.ρu -= 2 * dot(stateM.ρu, nM) * nM
-=======
-function boundarycondition!(m::AtmosModel{O,T,M,R,S,BC,IS}, stateP::Vars, diffP::Vars, auxP::Vars,
-    nM, stateM::Vars, diffM::Vars, auxM::Vars, bctype, t) where {O,T,M,R,S,BC <: NoFluxBC,IS}
     DF = eltype(stateM)
     stateP.ρ = stateM.ρ
     stateP.ρu -= 2 * dot(stateM.ρu, nM) * SVector(nM)
     diffP.ρτ = SVector(DF(0), DF(0), DF(0), DF(0), DF(0), DF(0))
     diffP.moisture.ρd_h_tot = SVector(DF(0), DF(0), DF(0))
->>>>>>> 87cfaeef
 end
 
 """
