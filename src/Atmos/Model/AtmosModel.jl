module Atmos

export AtmosModel,
  NoViscosity, ConstantViscosityWithDivergence, SmagorinskyLilly,
  DryModel, EquilMoist,
  NoRadiation, StevensRadiation,
  Gravity, RayleighSponge, Subsidence, GeostrophicForcing,
<<<<<<< HEAD
  NoFluxBC, InitStateBC, DYCOMS_BC, RayleighBenardBC,
=======
  PeriodicBC, NoFluxBC, InitStateBC, DYCOMS_BC,
>>>>>>> d39efb04
  FlatOrientation, SphericalOrientation

using LinearAlgebra, StaticArrays
using ..VariableTemplates
using ..MoistThermodynamics
using ..PlanetParameters
import ..MoistThermodynamics: internal_energy
using ..SubgridScaleParameters

import CLIMA.DGmethods: BalanceLaw, vars_aux, vars_state, vars_gradient,
                        vars_diffusive, vars_integrals, flux_nondiffusive!,
                        flux_diffusive!, source!, wavespeed,
                        boundarycondition_state!, boundarycondition_diffusive!,
                        gradvariables!, diffusive!, init_aux!, init_state!,
                        update_aux!, integrate_aux!, LocalGeometry, lengthscale,
                        resolutionmetric

"""
    AtmosModel <: BalanceLaw

A `BalanceLaw` for atmosphere modeling.

# Usage

    AtmosModel(orientation, ref_state, turbulence, moisture, radiation, source,
               boundarycondition, init_state)

"""
struct AtmosModel{O,RS,T,M,R,S,BC,IS} <: BalanceLaw
  orientation::O
  ref_state::RS
  turbulence::T
  moisture::M
  radiation::R
  source::S
  # TODO: Probably want to have different bc for state and diffusion...
  boundarycondition::BC
  init_state::IS
end

# defined here so that the main variables and flux definitions
# can be found in this file since some of these are specialized for NoViscosity
abstract type TurbulenceClosure end
struct NoViscosity <: TurbulenceClosure end

function vars_state(m::AtmosModel, T)
  @vars begin
    ρ::T
    ρu::SVector{3,T}
    ρe::T
    turbulence::vars_state(m.turbulence,T)
    moisture::vars_state(m.moisture,T)
    radiation::vars_state(m.radiation,T)
  end
end

vars_gradient(m::AtmosModel, T) = vars_gradient(m, T, m.turbulence)
function vars_gradient(m::AtmosModel, T, ::TurbulenceClosure)
  @vars begin
    u::SVector{3,T}
    total_enthalpy::T
    turbulence::vars_gradient(m.turbulence,T)
    moisture::vars_gradient(m.moisture,T)
    radiation::vars_gradient(m.radiation,T)
  end
end
vars_gradient(m::AtmosModel, T, ::NoViscosity) = @vars()

vars_diffusive(m::AtmosModel, T) = vars_diffusive(m, T, m.turbulence)
function vars_diffusive(m::AtmosModel, T, ::TurbulenceClosure)
  @vars begin
    ρτ::SHermitianCompact{3,T,6}
    turbulence::vars_diffusive(m.turbulence,T)
    moisture::vars_diffusive(m.moisture,T)
    radiation::vars_diffusive(m.radiation,T)
  end
end
vars_diffusive(m::AtmosModel, T, ::NoViscosity) = @vars()

function vars_aux(m::AtmosModel, T)
  @vars begin
    ∫dz::vars_integrals(m, T)
    ∫dnz::vars_integrals(m, T)
    coord::SVector{3,T}
    orientation::vars_aux(m.orientation, T)
    ref_state::vars_aux(m.ref_state,T)
    turbulence::vars_aux(m.turbulence,T)
    moisture::vars_aux(m.moisture,T)
    radiation::vars_aux(m.radiation,T)
  end
end
function vars_integrals(m::AtmosModel,T)
  @vars begin
    radiation::vars_integrals(m.radiation,T)
  end
end

"""
    flux_nondiffusive!(m::AtmosModel, flux::Grad, state::Vars, aux::Vars,
                       t::Real)

Computes flux non-diffusive flux portion of `F` in:

```
∂Y
-- = - ∇ • (F_{adv} + F_{press} + F_{nondiff} + F_{diff}) + S(Y)
∂t
```
Where

 - `F_{adv}`      Advective flux             ; see [`flux_advective!`]@ref()
 - `F_{press}`    Pressure flux              ; see [`flux_pressure!`]@ref()
 - `F_{diff}`     Fluxes that state gradients; see [`flux_diffusive!`]@ref()
"""
@inline function flux_nondiffusive!(m::AtmosModel, flux::Grad, state::Vars, aux::Vars,
                            t::Real)
  flux_advective!(m, flux, state, aux, t)
  flux_pressure!(m, flux, state, aux, t)
  flux_radiation!(m, flux, state, aux, t)
end

@inline function flux_advective!(m::AtmosModel, flux::Grad, state::Vars, aux::Vars, t::Real)
  # preflux
  ρinv = 1/state.ρ
  ρu = state.ρu
  u = ρinv * ρu
  # advective terms
  flux.ρ   = ρu
  flux.ρu  = ρu .* u'
  flux.ρe  = u * state.ρe
end

@inline function flux_pressure!(m::AtmosModel, flux::Grad, state::Vars, aux::Vars, t::Real)
  # preflux
  ρinv = 1/state.ρ
  ρu = state.ρu
  u = ρinv * ρu
  p = pressure(m.moisture, state, aux)
  # pressure terms
  flux.ρu += p*I
  flux.ρe += u*p
end

@inline function flux_radiation!(m::AtmosModel, flux::Grad, state::Vars, aux::Vars,
                            t::Real)
  flux_radiation!(m.radiation, flux, state, aux,t)
end

flux_diffusive!(m::AtmosModel, flux::Grad, state::Vars, diffusive::Vars, aux::Vars, t::Real) =
  flux_diffusive!(m, flux, state, diffusive, aux, t, m.turbulence)
@inline function flux_diffusive!(m::AtmosModel, flux::Grad, state::Vars, diffusive::Vars, aux::Vars, t::Real,
                                 ::TurbulenceClosure)
  ρinv = 1/state.ρ
  u = ρinv * state.ρu

  # diffusive
  ρτ = diffusive.ρτ
  flux.ρu += ρτ
  flux.ρe += ρτ*u + diffusive.moisture.ρd_h_tot

  # moisture-based diffusive fluxes
  flux_diffusive!(m.moisture, flux, state, diffusive, aux, t)
end
flux_diffusive!(m::AtmosModel, flux::Grad, state::Vars, diffusive::Vars, aux::Vars, t::Real,
                ::NoViscosity) = nothing

@inline function wavespeed(m::AtmosModel, nM, state::Vars, aux::Vars, t::Real)
  ρinv = 1/state.ρ
  ρu = state.ρu
  u = ρinv * ρu
  return abs(dot(nM, u)) + soundspeed(m.moisture, state, aux)
end

<<<<<<< HEAD
function gradvariables!(m::AtmosModel, transform::Vars, state::Vars, aux::Vars, t::Real)
  DF = eltype(state)
  ρinv = 1/state.ρ
  e_tot = state.ρe * ρinv
  
  # FIXME : total_enthalpy terms 
=======
gradvariables!(m::AtmosModel, transform::Vars, state::Vars, aux::Vars, t::Real) = 
  gradvariables!(m::AtmosModel, transform::Vars, state::Vars, aux::Vars, t::Real, m.turbulence)
function gradvariables!(m::AtmosModel, transform::Vars, state::Vars, aux::Vars, t::Real, ::TurbulenceClosure)
  ρinv = 1 / state.ρ
>>>>>>> d39efb04
  transform.u = ρinv * state.ρu

  R_m = gas_constant_air(thermo_state(m.moisture, state, aux))
  transform.total_enthalpy = e_tot + R_m * aux.moisture.temperature
  gradvariables!(m.moisture, transform, state, aux, t)
  gradvariables!(m.turbulence, transform, state, aux, t)
end
gradvariables!(m::AtmosModel, transform::Vars, state::Vars, aux::Vars, t::Real, ::NoViscosity) = nothing

function symmetrize(X::StaticArray{Tuple{3,3}})
  SHermitianCompact(SVector(X[1,1], (X[2,1] + X[1,2])/2, (X[3,1] + X[1,3])/2, X[2,2], (X[3,2] + X[2,3])/2, X[3,3]))
end

<<<<<<< HEAD
function diffusive!(m::AtmosModel, diffusive::Vars, ∇transform::Grad, state::Vars, aux::Vars, t::Real)
  T = eltype(state)
=======
diffusive!(m::AtmosModel, diffusive::Vars, ∇transform::Grad, state::Vars, aux::Vars, t::Real) = 
  diffusive!(m::AtmosModel, diffusive::Vars, ∇transform::Grad, state::Vars, aux::Vars, t::Real, m.turbulence)
function diffusive!(m::AtmosModel, diffusive::Vars, ∇transform::Grad, state::Vars, aux::Vars, t::Real,
                    ::TurbulenceClosure)
>>>>>>> d39efb04
  ∇u = ∇transform.u
  # strain rate tensor
  S = symmetrize(∇u)
  # kinematic viscosity tensor
  ρν = dynamic_viscosity_tensor(m.turbulence, S, state, diffusive, aux, t)
  # momentum flux tensor
  diffusive.ρτ = scaled_momentum_flux_tensor(m.turbulence, ρν, S)
  # diffusivity of moisture components
  diffusive!(m.moisture, diffusive, ∇transform, state, aux, t, ρν, inv_Pr_turb)
  # diffusion terms required for SGS turbulence computations
  diffusive!(m.turbulence, diffusive, ∇transform, state, aux, t, ρν)
end
diffusive!(m::AtmosModel, diffusive::Vars, ∇transform::Grad, state::Vars, aux::Vars, t::Real,
           ::NoViscosity) = nothing

function update_aux!(m::AtmosModel, state::Vars, diffusive::Vars, aux::Vars, t::Real)
  atmos_update_aux!(m.moisture, m, state, diffusive, aux, t)
end

function integrate_aux!(m::AtmosModel, integ::Vars, state::Vars, aux::Vars)
  integrate_aux!(m.radiation, integ, state, aux)
end

include("orientation.jl")
include("ref_state.jl")
include("turbulence.jl")
include("moisture.jl")
include("radiation.jl")
include("source.jl")
include("boundaryconditions.jl")

# TODO: figure out a nice way to handle this
function init_aux!(m::AtmosModel, aux::Vars, geom::LocalGeometry)
  aux.coord = geom.coord
  atmos_init_aux!(m.orientation, m, aux, geom)
  atmos_init_aux!(m.ref_state, m, aux, geom)
  atmos_init_aux!(m.turbulence, m, aux, geom)
end

"""
    source!(m::AtmosModel, source::Vars, state::Vars, aux::Vars, t::Real)
Computes flux `S(Y)` in:
```
∂Y
-- = - ∇ • F + S(Y)
∂t
```
"""
function source!(m::AtmosModel, source::Vars, state::Vars, aux::Vars, t::Real)
  atmos_source!(m.source, m, source, state, aux, t)
end

function boundarycondition_state!(m::AtmosModel, stateP::Vars, auxP::Vars, nM,
                                  stateM::Vars, auxM::Vars, bctype, t,
                                  state1::Vars, aux1::Vars)
  atmos_boundarycondition_state!(m.boundarycondition, m, stateP, auxP, nM,
                                 stateM, auxM, bctype, t, state1, aux1)
end
function boundarycondition_diffusive!(m::AtmosModel, stateP::Vars, diffP::Vars,
                                      auxP::Vars, nM, stateM::Vars, diffM::Vars,
                                      auxM::Vars, bctype, t, state1::Vars,
                                      diff1::Vars, aux1::Vars)
  atmos_boundarycondition_diffusive!(m.boundarycondition, m, stateP, diffP,
                                     auxP, nM, stateM, diffM, auxM, bctype, t,
                                     state1, diff1, aux1)
end

function init_state!(m::AtmosModel, state::Vars, aux::Vars, coords, t)
  m.init_state(state, aux, coords, t)
end

end # module<|MERGE_RESOLUTION|>--- conflicted
+++ resolved
@@ -5,11 +5,7 @@
   DryModel, EquilMoist,
   NoRadiation, StevensRadiation,
   Gravity, RayleighSponge, Subsidence, GeostrophicForcing,
-<<<<<<< HEAD
-  NoFluxBC, InitStateBC, DYCOMS_BC, RayleighBenardBC,
-=======
-  PeriodicBC, NoFluxBC, InitStateBC, DYCOMS_BC,
->>>>>>> d39efb04
+  NoFluxBC, InitStateBC, DYCOMS_BC, RayleighBenardBC, PeriodicBC
   FlatOrientation, SphericalOrientation
 
 using LinearAlgebra, StaticArrays
@@ -183,19 +179,10 @@
   return abs(dot(nM, u)) + soundspeed(m.moisture, state, aux)
 end
 
-<<<<<<< HEAD
-function gradvariables!(m::AtmosModel, transform::Vars, state::Vars, aux::Vars, t::Real)
-  DF = eltype(state)
-  ρinv = 1/state.ρ
-  e_tot = state.ρe * ρinv
-  
-  # FIXME : total_enthalpy terms 
-=======
 gradvariables!(m::AtmosModel, transform::Vars, state::Vars, aux::Vars, t::Real) = 
   gradvariables!(m::AtmosModel, transform::Vars, state::Vars, aux::Vars, t::Real, m.turbulence)
 function gradvariables!(m::AtmosModel, transform::Vars, state::Vars, aux::Vars, t::Real, ::TurbulenceClosure)
   ρinv = 1 / state.ρ
->>>>>>> d39efb04
   transform.u = ρinv * state.ρu
 
   R_m = gas_constant_air(thermo_state(m.moisture, state, aux))
@@ -209,15 +196,10 @@
   SHermitianCompact(SVector(X[1,1], (X[2,1] + X[1,2])/2, (X[3,1] + X[1,3])/2, X[2,2], (X[3,2] + X[2,3])/2, X[3,3]))
 end
 
-<<<<<<< HEAD
-function diffusive!(m::AtmosModel, diffusive::Vars, ∇transform::Grad, state::Vars, aux::Vars, t::Real)
-  T = eltype(state)
-=======
 diffusive!(m::AtmosModel, diffusive::Vars, ∇transform::Grad, state::Vars, aux::Vars, t::Real) = 
   diffusive!(m::AtmosModel, diffusive::Vars, ∇transform::Grad, state::Vars, aux::Vars, t::Real, m.turbulence)
 function diffusive!(m::AtmosModel, diffusive::Vars, ∇transform::Grad, state::Vars, aux::Vars, t::Real,
                     ::TurbulenceClosure)
->>>>>>> d39efb04
   ∇u = ∇transform.u
   # strain rate tensor
   S = symmetrize(∇u)
