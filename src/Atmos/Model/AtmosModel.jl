--- conflicted
+++ resolved
@@ -1,16 +1,6 @@
 module Atmos
 
-<<<<<<< HEAD
-export AtmosModel,
-  NoViscosity, ConstantViscosityWithDivergence, SmagorinskyLilly,
-  DryModel, EquilMoist,
-  NoRadiation, StevensRadiation,
-  Gravity, RayleighSponge, Subsidence, GeostrophicForcing, ConstPG,
-  PeriodicBC, NoFluxBC, InitStateBC, DYCOMS_BC, ChannelFlowBC,
-  NoOrientation, FlatOrientation, SphericalOrientation
-=======
 export AtmosModel
->>>>>>> fdff985b
 
 using LinearAlgebra, StaticArrays
 using ..VariableTemplates
