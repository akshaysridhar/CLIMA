--- conflicted
+++ resolved
@@ -1,11 +1,6 @@
 module Atmos
 
-<<<<<<< HEAD
-export AtmosModel,
-        NoViscosity
-=======
 export AtmosModel
->>>>>>> d778c5f6
 
 using LinearAlgebra, StaticArrays
 using ..VariableTemplates
