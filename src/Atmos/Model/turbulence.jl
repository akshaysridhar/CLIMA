--- conflicted
+++ resolved
@@ -119,13 +119,6 @@
 
 function dynamic_viscosity_tensor(m::SmagorinskyLilly, S, state::Vars, diffusive::Vars, aux::Vars, t::Real)
   # strain rate tensor norm
-<<<<<<< HEAD
-  # NOTE: factor of 2 scaling
-  # normS = norm(2S)
-  T = eltype(state)
-  normS = sqrt(2*(S[1]^2 + S[2]^2 + S[3]^2 + 2*(S[4]^2 + S[5]^2 + S[6]^2)))
-  return state.ρ * normS * T(m.C_smag * m.Δ)^2
-=======
   # Notation: normS ≡ norm2S = √(2S:S)
   # ρν = (Cₛ * Δ * f_b)² * √(2S:S)
   T = eltype(state)
@@ -133,7 +126,6 @@
   f_b² = squared_buoyancy_correction(normS, diffusive, aux)
   # Return Buoyancy-adjusted Smagorinsky Coefficient (ρ scaled)
   return state.ρ * normS * f_b² * T(m.C_smag * aux.turbulence.Δ)^2
->>>>>>> 7544d7e0
 end
 function scaled_momentum_flux_tensor(m::SmagorinskyLilly, ρν, S)
   (-2*ρν) * S
