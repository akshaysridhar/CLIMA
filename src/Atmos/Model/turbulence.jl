--- conflicted
+++ resolved
@@ -151,11 +151,7 @@
 Filter width Δ is the local grid resolution calculated from the mesh metric tensor. A Smagorinsky coefficient
 is specified and used to compute the equivalent Vreman coefficient. 
 
-<<<<<<< HEAD
-1) ν_e = √(Bᵦ/(αᵢⱼαᵢⱼ)) where αᵢⱼ = ∂uᵢ∂uⱼ with uᵢ the resolved scale velocity component.
-=======
 1) ν_e = √(Bᵦ/(αᵢⱼαᵢⱼ)) where αᵢⱼ = ∂uⱼ∂uᵢ with uᵢ the resolved scale velocity component.
->>>>>>> 72d6a1b2
 2) βij = Δ²αₘᵢαₘⱼ
 3) Bᵦ = β₁₁β₂₂ + β₂₂β₃₃ + β₁₁β₃₃ - β₁₂² - β₁₃² - β₂₃²
 βᵢⱼ is symmetric, positive-definite. 
@@ -172,48 +168,28 @@
   publisher={AIP}
 }
 
-<<<<<<< HEAD
-"""
-struct Vreman{DT} <: TurbulenceClosure
-=======
 # Fields
 
 $(DocStringExtensions.FIELDS)
 """
 struct Vreman{DT} <: TurbulenceClosure
   "Smagorinsky Coefficient [dimensionless]"
->>>>>>> 72d6a1b2
   C_smag::DT
 end
 vars_aux(::Vreman,T) = @vars(Δ::T)
 vars_gradient(::Vreman,T) = @vars(θ_v::T)
-<<<<<<< HEAD
-vars_diffusive(::Vreman,T) = @vars(∂θ∂Φ::T)
-function atmos_init_aux!(::Vreman, ::AtmosModel, aux::Vars, geom::LocalGeometry)
-  aux.turbulence.Δ = lengthscale(geom)
-end
-function dynamic_viscosity_tensor(m::Vreman, S, ∇transform::Grad, state::Vars, diffusive::Vars, aux::Vars, t::Real)
-=======
 function atmos_init_aux!(::Vreman, ::AtmosModel, aux::Vars, geom::LocalGeometry)
   aux.turbulence.Δ = lengthscale(geom)
 end
 function dynamic_viscosity_tensor(m::Vreman, S, state::Vars, diffusive::Vars, ∇transform::Grad, aux::Vars, t::Real)
->>>>>>> 72d6a1b2
   DT = eltype(state)
   ∇u = ∇transform.u
   αijαij = sum(∇u .^ 2)
   @inbounds normS = strain_rate_magnitude(S)
-<<<<<<< HEAD
-  f_b² = squared_buoyancy_correction(normS, diffusive, aux)
-  βij = f_b² * (aux.turbulence.Δ)^2 * (∇u' * ∇u)
-  @inbounds Bβ = βij[1,1]*βij[2,2] - βij[1,2]^2 + βij[1,1]*βij[3,3] - βij[1,3]^2 + βij[2,2]*βij[3,3] - βij[2,3]^2 
-  return state.ρ * max(0,m.C_smag^2 * 2.5 * sqrt(abs(Bβ/(αijαij+eps(DT))))) 
-=======
   f_b² = squared_buoyancy_correction(normS, ∇transform, aux)
   βij = f_b² * (aux.turbulence.Δ)^2 * (∇u' * ∇u)
   @inbounds Bβ = βij[1,1]*βij[2,2] - βij[1,2]^2 + βij[1,1]*βij[3,3] - βij[1,3]^2 + βij[2,2]*βij[3,3] - βij[2,3]^2 
   return state.ρ * (m.C_smag^2 * DT(2.5)) * sqrt(abs(Bβ/(αijαij+eps(DT))))
->>>>>>> 72d6a1b2
 end
 function scaled_momentum_flux_tensor(m::Vreman, ρν, S)
   (-2*ρν) * S
