--- conflicted
+++ resolved
@@ -9,10 +9,7 @@
 const _ξz, _ηz, _ζz = Grids._ξz, Grids._ηz, Grids._ζz
 const _M, _MI = Grids._M, Grids._MI
 const _x, _y, _z = Grids._x, Grids._y, Grids._z
-<<<<<<< HEAD
-=======
 const _JcV = Grids._JcV
->>>>>>> fdffdf36
 
 const _nx, _ny, _nz = Grids._nx, Grids._ny, Grids._nz
 const _sM, _vMI = Grids._sM, Grids._vMI
