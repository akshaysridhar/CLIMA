"""
    volumerhs!(::Val{dim}, ::Val{N}, ::Val{nstate}, ::Val{nviscfluxstate},
<<<<<<< HEAD
               ::Val{nauxstate}, flux!, source!, rhs::Array, Q, Qvisc, auxstate,
=======
               ::Val{nauxstate}, flux!, source!, rhs::Array, Q, QV, auxstate,
>>>>>>> 64d7c32d
               vgeo, t, D, elems) where {dim, N, nstate, nviscfluxstate,

Computational kernel: Evaluate the volume integrals on right-hand side of a
`DGBalanceLaw` semi-discretization.

See [`odefun!`](@ref) for usage.
"""
function volumerhs!(::Val{dim}, ::Val{N},
                    ::Val{nstate}, ::Val{nviscfluxstate},
                    ::Val{nauxstate},
                    flux!, source!,
                    rhs::Array,
<<<<<<< HEAD
                    Q, Qvisc, auxstate, vgeo, t,
=======
                    Q, QV, auxstate, vgeo, t,
>>>>>>> 64d7c32d
                    D, elems) where {dim, N, nstate, nviscfluxstate,
                                     nauxstate}
  DFloat = eltype(Q)

  Nq = N + 1

  Nqk = dim == 2 ? 1 : Nq

  nelem = size(Q)[end]

  Q = reshape(Q, Nq, Nq, Nqk, nstate, nelem)
<<<<<<< HEAD
  Qvisc = reshape(Qvisc, Nq, Nq, Nqk, nviscfluxstate, nelem)
=======
  QV = reshape(QV, Nq, Nq, Nqk, nviscfluxstate, nelem)
>>>>>>> 64d7c32d
  rhs = reshape(rhs, Nq, Nq, Nqk, nstate, nelem)
  vgeo = reshape(vgeo, Nq, Nq, Nqk, _nvgeo, nelem)
  auxstate = reshape(auxstate, Nq, Nq, Nqk, nauxstate, nelem)

  s_F = MArray{Tuple{3, Nq, Nq, Nqk, nstate}, DFloat}(undef)

  source! !== nothing && (l_S = MArray{Tuple{nstate}, DFloat}(undef))
  l_Q = MArray{Tuple{nstate}, DFloat}(undef)
<<<<<<< HEAD
  l_Qvisc = MArray{Tuple{nviscfluxstate}, DFloat}(undef)
=======
  l_QV = MArray{Tuple{nviscfluxstate}, DFloat}(undef)
>>>>>>> 64d7c32d
  l_aux = MArray{Tuple{nauxstate}, DFloat}(undef)

  l_F = MArray{Tuple{3, nstate}, DFloat}(undef)

  @inbounds for e in elems
    for k = 1:Nqk, j = 1:Nq, i = 1:Nq
      MJ = vgeo[i, j, k, _MJ, e]
      # MJI = vgeo[i, j, k, _MJI, e]
      ξx, ξy, ξz = vgeo[i,j,k,_ξx,e], vgeo[i,j,k,_ξy,e], vgeo[i,j,k,_ξz,e]
      ηx, ηy, ηz = vgeo[i,j,k,_ηx,e], vgeo[i,j,k,_ηy,e], vgeo[i,j,k,_ηz,e]
      ζx, ζy, ζz = vgeo[i,j,k,_ζx,e], vgeo[i,j,k,_ζy,e], vgeo[i,j,k,_ζz,e]

      for s = 1:nstate
        l_Q[s] = Q[i, j, k, s, e]
      end

      for s = 1:nviscfluxstate
<<<<<<< HEAD
        l_Qvisc[s] = Qvisc[i, j, k, s, e]
=======
        l_QV[s] = QV[i, j, k, s, e]
>>>>>>> 64d7c32d
      end

      for s = 1:nauxstate
        l_aux[s] = auxstate[i, j, k, s, e]
      end

<<<<<<< HEAD
      flux!(l_F, l_Q, l_Qvisc, l_aux, t)
=======
      flux!(l_F, l_Q, l_QV, l_aux, t)
>>>>>>> 64d7c32d

      for s = 1:nstate
        s_F[1,i,j,k,s] = MJ * (ξx * l_F[1, s] + ξy * l_F[2, s] + ξz * l_F[3, s])
        s_F[2,i,j,k,s] = MJ * (ηx * l_F[1, s] + ηy * l_F[2, s] + ηz * l_F[3, s])
        s_F[3,i,j,k,s] = MJ * (ζx * l_F[1, s] + ζy * l_F[2, s] + ζz * l_F[3, s])
      end

      if source! !== nothing
        source!(l_S, l_Q, l_aux, t)

        for s = 1:nstate
          rhs[i, j, k, s, e] += l_S[s]
        end
      end
    end

    # loop of ξ-grid lines
    for s = 1:nstate, k = 1:Nqk, j = 1:Nq, i = 1:Nq
      MJI = vgeo[i, j, k, _MJI, e]
      for n = 1:Nq
        rhs[i, j, k, s, e] += MJI * D[n, i] * s_F[1, n, j, k, s]
      end
    end
    # loop of η-grid lines
    for s = 1:nstate, k = 1:Nqk, j = 1:Nq, i = 1:Nq
      MJI = vgeo[i, j, k, _MJI, e]
      for n = 1:Nq
        rhs[i, j, k, s, e] += MJI * D[n, j] * s_F[2, i, n, k, s]
      end
    end
    # loop of ζ-grid lines
    if Nqk > 1
      for s = 1:nstate, k = 1:Nqk, j = 1:Nq, i = 1:Nq
        MJI = vgeo[i, j, k, _MJI, e]
        for n = 1:Nqk
          rhs[i, j, k, s, e] += MJI * D[n, k] * s_F[3, i, j, n, s]
        end
      end
    end
  end
end

"""
    facerhs!(::Val{dim}, ::Val{N}, ::Val{nstate}, ::Val{nviscfluxstate},
             ::Val{nauxstate}, numerical_flux!,
<<<<<<< HEAD
             numerical_boundary_flux!, rhs::Array, Q, Qvisc, auxstate,
=======
             numerical_boundary_flux!, rhs::Array, Q, QV, auxstate,
>>>>>>> 64d7c32d
             vgeo, sgeo, t, vmapM, vmapP, elemtobndy,
             elems) where {dim, N, nstate, nviscfluxstate, nauxstate}

Computational kernel: Evaluate the surface integrals on right-hand side of a
`DGBalanceLaw` semi-discretization.

See [`odefun!`](@ref) for usage.
"""
function facerhs!(::Val{dim}, ::Val{N},
                  ::Val{nstate}, ::Val{nviscfluxstate},
                  ::Val{nauxstate},
                  numerical_flux!,
                  numerical_boundary_flux!,
<<<<<<< HEAD
                  rhs::Array, Q, Qvisc, auxstate,
=======
                  rhs::Array, Q, QV, auxstate,
>>>>>>> 64d7c32d
                  vgeo, sgeo,
                  t, vmapM, vmapP, elemtobndy,
                  elems) where {dim, N, nstate, nviscfluxstate, nauxstate}
  DFloat = eltype(Q)

  if dim == 1
    Np = (N+1)
    Nfp = 1
    nface = 2
  elseif dim == 2
    Np = (N+1) * (N+1)
    Nfp = (N+1)
    nface = 4
  elseif dim == 3
    Np = (N+1) * (N+1) * (N+1)
    Nfp = (N+1) * (N+1)
    nface = 6
  end

  l_QM = MArray{Tuple{nstate}, DFloat}(undef)
<<<<<<< HEAD
  l_QviscM = MArray{Tuple{nviscfluxstate}, DFloat}(undef)
  l_auxM = MArray{Tuple{nauxstate}, DFloat}(undef)

  l_QP = MArray{Tuple{nstate}, DFloat}(undef)
  l_QviscP = MArray{Tuple{nviscfluxstate}, DFloat}(undef)
=======
  l_QVM = MArray{Tuple{nviscfluxstate}, DFloat}(undef)
  l_auxM = MArray{Tuple{nauxstate}, DFloat}(undef)

  l_QP = MArray{Tuple{nstate}, DFloat}(undef)
  l_QVP = MArray{Tuple{nviscfluxstate}, DFloat}(undef)
>>>>>>> 64d7c32d
  l_auxP = MArray{Tuple{nauxstate}, DFloat}(undef)

  l_F = MArray{Tuple{nstate}, DFloat}(undef)

  @inbounds for e in elems
    for f = 1:nface
      for n = 1:Nfp
        nM = (sgeo[_nx, n, f, e], sgeo[_ny, n, f, e], sgeo[_nz, n, f, e])
        sMJ, vMJI = sgeo[_sMJ, n, f, e], sgeo[_vMJI, n, f, e]
        idM, idP = vmapM[n, f, e], vmapP[n, f, e]

        eM, eP = e, ((idP - 1) ÷ Np) + 1
        vidM, vidP = ((idM - 1) % Np) + 1,  ((idP - 1) % Np) + 1

        # Load minus side data
        for s = 1:nstate
          l_QM[s] = Q[vidM, s, eM]
        end

        for s = 1:nviscfluxstate
<<<<<<< HEAD
          l_QviscM[s] = Qvisc[vidM, s, eM]
=======
          l_QVM[s] = QV[vidM, s, eM]
>>>>>>> 64d7c32d
        end

        for s = 1:nauxstate
          l_auxM[s] = auxstate[vidM, s, eM]
        end

        # Load plus side data
        for s = 1:nstate
          l_QP[s] = Q[vidP, s, eP]
        end

        for s = 1:nviscfluxstate
<<<<<<< HEAD
          l_QviscP[s] = Qvisc[vidP, s, eP]
=======
          l_QVP[s] = QV[vidP, s, eP]
>>>>>>> 64d7c32d
        end

        for s = 1:nauxstate
          l_auxP[s] = auxstate[vidP, s, eP]
        end


        bctype =
            numerical_boundary_flux! === nothing ? 0 : elemtobndy[f, e]
        if bctype == 0
<<<<<<< HEAD
          numerical_flux!(l_F, nM, l_QM, l_QviscM, l_auxM, l_QP, l_QviscP,
                          l_auxP, t)
        else numerical_boundary_flux!(l_F, nM, l_QM, l_QviscM, l_auxM, l_QP,
                                      l_QviscP, l_auxP, bctype, t)
=======
          numerical_flux!(l_F, nM, l_QM, l_QVM, l_auxM, l_QP, l_QVP, l_auxP, t)
        else
          numerical_boundary_flux!(l_F, nM, l_QM, l_QVM, l_auxM, l_QP, l_QVP,
                                   l_auxP, bctype, t)
>>>>>>> 64d7c32d
        end

        #Update RHS
        for s = 1:nstate
          rhs[vidM, s, eM] -= vMJI * sMJ * l_F[s]
        end
      end
    end
  end
end

function volumeviscterms!(::Val{dim}, ::Val{N}, ::Val{nstate},
                          ::Val{states_grad}, ::Val{nviscstate},
                          ::Val{nviscfluxstate}, ::Val{nauxstate},
                          viscous_transform!, gradient_transform!, Q::Array,
                          Qvisc, auxstate, vgeo, t, D,
                          elems) where {dim, N, states_grad, nviscstate,
                                        nviscfluxstate, nstate, nauxstate}
  DFloat = eltype(Q)

  Nq = N + 1

  Nqk = dim == 2 ? 1 : Nq

  nelem = size(Q)[end]
  ngradstate = length(states_grad)

  Q = reshape(Q, Nq, Nq, Nqk, nstate, nelem)
  Qvisc = reshape(Qvisc, Nq, Nq, Nqk, nviscfluxstate, nelem)
  vgeo = reshape(vgeo, Nq, Nq, Nqk, _nvgeo, nelem)

  s_H = MArray{Tuple{Nq, Nq, Nqk, nviscstate}, DFloat}(undef)

  l_Q = MArray{Tuple{ngradstate}, DFloat}(undef)
  l_aux = MArray{Tuple{nauxstate}, DFloat}(undef)
  l_H = MArray{Tuple{nviscstate}, DFloat}(undef)
  l_Qvisc = MArray{Tuple{nviscfluxstate}, DFloat}(undef)
  l_gradH = MArray{Tuple{3, nviscstate}, DFloat}(undef)

  @inbounds for e in elems
    for k = 1:Nqk, j = 1:Nq, i = 1:Nq
      for s = 1:ngradstate
        l_Q[s] = Q[i, j, k, states_grad[s], e]
      end

      for s = 1:nauxstate
        l_aux[s] = auxstate[i, j, k, s, e]
      end

      gradient_transform!(l_H, l_Q, l_aux, t)
      for s = 1:nviscstate
        s_H[i, j, k, s] = l_H[s]
      end
    end

    # Compute gradient of each state
    for k = 1:Nqk, j = 1:Nq, i = 1:Nq
      ξx, ξy, ξz = vgeo[i,j,k,_ξx,e], vgeo[i,j,k,_ξy,e], vgeo[i,j,k,_ξz,e]
      ηx, ηy, ηz = vgeo[i,j,k,_ηx,e], vgeo[i,j,k,_ηy,e], vgeo[i,j,k,_ηz,e]
      ζx, ζy, ζz = vgeo[i,j,k,_ζx,e], vgeo[i,j,k,_ζy,e], vgeo[i,j,k,_ζz,e]

      for s = 1:ngradstate
        l_Q[s] = Q[i, j, k, states_grad[s], e]
      end

      for s = 1:nviscstate
        Hξ = Hη = Hζ = zero(DFloat)
        for n = 1:Nq
          Hξ += D[i, n] * s_H[n, j, k, s]
          Hη += D[j, n] * s_H[i, n, k, s]
          dim == 3 && (Hζ += D[k, n] * s_H[i, j, n, s])
        end
        l_gradH[1, s] = ξx * Hξ + ηx * Hη + ζx * Hζ
        l_gradH[2, s] = ξy * Hξ + ηy * Hη + ζy * Hζ
        l_gradH[3, s] = ξz * Hξ + ηz * Hη + ζz * Hζ
      end

      viscous_transform!(l_Qvisc, l_gradH, l_Q, l_aux, t)

      for s = 1:nviscfluxstate
        Qvisc[i, j, k, s, e] = l_Qvisc[s]
      end
    end
  end
end

function faceviscterms!(::Val{dim}, ::Val{N}, ::Val{nstate}, ::Val{states_grad},
                        ::Val{nviscstate}, ::Val{nviscfluxstate},
                        ::Val{nauxstate}, viscous_penalty!,
                        viscous_boundary_penalty!, gradient_transform!,
                        Q::Array, Qvisc, auxstate, vgeo, sgeo, t, vmapM, vmapP,
                        elemtobndy, elems) where {dim, N, states_grad,
                                                  nviscstate, nviscfluxstate,
                                                  nstate, nauxstate}
  DFloat = eltype(Q)

  if dim == 1
    Np = (N+1)
    Nfp = 1
    nface = 2
  elseif dim == 2
    Np = (N+1) * (N+1)
    Nfp = (N+1)
    nface = 4
  elseif dim == 3
    Np = (N+1) * (N+1) * (N+1)
    Nfp = (N+1) * (N+1)
    nface = 6
  end

  ngradstate = length(states_grad)

  l_QM = MArray{Tuple{ngradstate}, DFloat}(undef)
  l_auxM = MArray{Tuple{nauxstate}, DFloat}(undef)
  l_HM = MArray{Tuple{nviscstate}, DFloat}(undef)

  l_QP = MArray{Tuple{ngradstate}, DFloat}(undef)
  l_auxP = MArray{Tuple{nauxstate}, DFloat}(undef)
  l_HP = MArray{Tuple{nviscstate}, DFloat}(undef)

  l_Qvisc = MArray{Tuple{nviscfluxstate}, DFloat}(undef)

  @inbounds for e in elems
    for f = 1:nface
      for n = 1:Nfp
        nM = (sgeo[_nx, n, f, e], sgeo[_ny, n, f, e], sgeo[_nz, n, f, e])
        sMJ, vMJI = sgeo[_sMJ, n, f, e], sgeo[_vMJI, n, f, e]
        idM, idP = vmapM[n, f, e], vmapP[n, f, e]

        eM, eP = e, ((idP - 1) ÷ Np) + 1
        vidM, vidP = ((idM - 1) % Np) + 1,  ((idP - 1) % Np) + 1

        # Load minus side data
        for s = 1:ngradstate
          l_QM[s] = Q[vidM, states_grad[s], eM]
        end

        for s = 1:nauxstate
          l_auxM[s] = auxstate[vidM, s, eM]
        end

        gradient_transform!(l_HM, l_QM, l_auxM, t)

        # Load plus side data
        for s = 1:ngradstate
          l_QP[s] = Q[vidP, states_grad[s], eP]
        end

        for s = 1:nauxstate
          l_auxP[s] = auxstate[vidP, s, eP]
        end

        gradient_transform!(l_HP, l_QP, l_auxP, t)

        bctype =
            viscous_boundary_penalty! === nothing ? 0 : elemtobndy[f, e]
        if bctype == 0
          viscous_penalty!(l_Qvisc, nM, l_HM, l_QM, l_auxM, l_HP,
                                  l_QP, l_auxP, t)
        else
          viscous_boundary_penalty!(l_Qvisc, nM, l_HM, l_QM, l_auxM,
                                           l_HP, l_QP, l_auxP, bctype, t)
        end

        for s = 1:nviscfluxstate
          Qvisc[vidM, s, eM] += vMJI * sMJ * l_Qvisc[s]
        end

      end
    end
  end

end


"""
    initauxstate!(::Val{dim}, ::Val{N}, ::Val{nauxstate}, auxstatefun!,
                  auxstate, vgeo, elems) where {dim, N, nauxstate}

Computational kernel: Initialize the auxiliary state

See [`DGBalanceLaw`](@ref) for usage.
"""
function initauxstate!(::Val{dim}, ::Val{N}, ::Val{nauxstate}, auxstatefun!,
                       auxstate, vgeo, elems) where {dim, N, nauxstate}

  # Should only be called in this case I think?
  @assert nauxstate > 0

  DFloat = eltype(auxstate)

  Nq = N + 1

  Nqk = dim == 2 ? 1 : Nq

  nelem = size(auxstate)[end]

  vgeo = reshape(vgeo, Nq, Nq, Nqk, _nvgeo, nelem)
  auxstate = reshape(auxstate, Nq, Nq, Nqk, nauxstate, nelem)

  l_aux = MArray{Tuple{nauxstate}, DFloat}(undef)

  @inbounds for e in elems
    for k = 1:Nqk, j = 1:Nq, i = 1:Nq
      x, y, z = vgeo[i,j,k,_x,e], vgeo[i,j,k,_y,e], vgeo[i,j,k,_z,e]
      for s = 1:nauxstate
        l_aux[s] = auxstate[i, j, k, s, e]
      end

      auxstatefun!(l_aux, x, y, z)

      for s = 1:nauxstate
        auxstate[i, j, k, s, e] = l_aux[s]
      end
    end
  end
end

"""
    elem_grad_field!(::Val{dim}, ::Val{N}, ::Val{nstate}, Q, vgeo, D, elems, s,
                     sx, sy, sz) where {dim, N, nstate}

Computational kernel: Compute the element gradient of state `s` of `Q` and store
it in `sx`, `sy`, and `sz` of `Q`.

!!! warning

    This does not compute a DG gradient, but only over the element. If ``Q_s``
    is discontinuous you may want to consider another approach.

"""
function elem_grad_field!(::Val{dim}, ::Val{N}, ::Val{nstate}, Q, vgeo,
                          D, elems, s, sx, sy, sz) where {dim, N, nstate}

  DFloat = eltype(vgeo)

  Nq = N + 1

  Nqk = dim == 2 ? 1 : Nq

  nelem = size(vgeo)[end]

  vgeo = reshape(vgeo, Nq, Nq, Nqk, _nvgeo, nelem)
  Q = reshape(Q, Nq, Nq, Nqk, nstate, nelem)

  s_f = MArray{Tuple{Nq, Nq, Nqk}, DFloat}(undef)
  l_fξ = MArray{Tuple{Nq, Nq, Nqk}, DFloat}(undef)
  l_fη = MArray{Tuple{Nq, Nq, Nqk}, DFloat}(undef)
  l_fζ = MArray{Tuple{Nq, Nq, Nqk}, DFloat}(undef)

  @inbounds for e in elems
    for k = 1:Nqk, j = 1:Nq, i = 1:Nq
      s_f[i,j,k] = Q[i,j,k,s,e]
    end

    # loop of ξ-grid lines
    l_fξ .= 0
    for k = 1:Nqk, j = 1:Nq, i = 1:Nq
      for n = 1:Nq
        l_fξ[i, j, k] += D[i, n] * s_f[n, j, k]
      end
    end
    # loop of η-grid lines
    l_fη .= 0
    for k = 1:Nqk, j = 1:Nq, i = 1:Nq
      for n = 1:Nq
        l_fη[i, j, k] += D[j, n] * s_f[i, n, k]
      end
    end
    # loop of ζ-grid lines
    l_fζ .= 0
    if Nqk > 1
      for k = 1:Nqk, j = 1:Nq, i = 1:Nq
        for n = 1:Nq
          l_fζ[i, j, k] += D[k, n] * s_f[i, j, n]
        end
      end
    end

    for k = 1:Nqk, j = 1:Nq, i = 1:Nq
      ξx, ξy, ξz = vgeo[i,j,k,_ξx,e], vgeo[i,j,k,_ξy,e], vgeo[i,j,k,_ξz,e]
      ηx, ηy, ηz = vgeo[i,j,k,_ηx,e], vgeo[i,j,k,_ηy,e], vgeo[i,j,k,_ηz,e]
      ζx, ζy, ζz = vgeo[i,j,k,_ζx,e], vgeo[i,j,k,_ζy,e], vgeo[i,j,k,_ζz,e]

      Q[i,j,k,sx,e] = ξx * l_fξ[i,j,k] + ηx * l_fη[i,j,k] + ζx * l_fζ[i,j,k]
      Q[i,j,k,sy,e] = ξy * l_fξ[i,j,k] + ηy * l_fη[i,j,k] + ζy * l_fζ[i,j,k]
      Q[i,j,k,sz,e] = ξz * l_fξ[i,j,k] + ηz * l_fη[i,j,k] + ζz * l_fζ[i,j,k]
    end
  end
end<|MERGE_RESOLUTION|>--- conflicted
+++ resolved
@@ -1,10 +1,6 @@
 """
     volumerhs!(::Val{dim}, ::Val{N}, ::Val{nstate}, ::Val{nviscfluxstate},
-<<<<<<< HEAD
-               ::Val{nauxstate}, flux!, source!, rhs::Array, Q, Qvisc, auxstate,
-=======
                ::Val{nauxstate}, flux!, source!, rhs::Array, Q, QV, auxstate,
->>>>>>> 64d7c32d
                vgeo, t, D, elems) where {dim, N, nstate, nviscfluxstate,
 
 Computational kernel: Evaluate the volume integrals on right-hand side of a
@@ -17,11 +13,7 @@
                     ::Val{nauxstate},
                     flux!, source!,
                     rhs::Array,
-<<<<<<< HEAD
-                    Q, Qvisc, auxstate, vgeo, t,
-=======
                     Q, QV, auxstate, vgeo, t,
->>>>>>> 64d7c32d
                     D, elems) where {dim, N, nstate, nviscfluxstate,
                                      nauxstate}
   DFloat = eltype(Q)
@@ -33,11 +25,7 @@
   nelem = size(Q)[end]
 
   Q = reshape(Q, Nq, Nq, Nqk, nstate, nelem)
-<<<<<<< HEAD
-  Qvisc = reshape(Qvisc, Nq, Nq, Nqk, nviscfluxstate, nelem)
-=======
   QV = reshape(QV, Nq, Nq, Nqk, nviscfluxstate, nelem)
->>>>>>> 64d7c32d
   rhs = reshape(rhs, Nq, Nq, Nqk, nstate, nelem)
   vgeo = reshape(vgeo, Nq, Nq, Nqk, _nvgeo, nelem)
   auxstate = reshape(auxstate, Nq, Nq, Nqk, nauxstate, nelem)
@@ -46,11 +34,7 @@
 
   source! !== nothing && (l_S = MArray{Tuple{nstate}, DFloat}(undef))
   l_Q = MArray{Tuple{nstate}, DFloat}(undef)
-<<<<<<< HEAD
-  l_Qvisc = MArray{Tuple{nviscfluxstate}, DFloat}(undef)
-=======
   l_QV = MArray{Tuple{nviscfluxstate}, DFloat}(undef)
->>>>>>> 64d7c32d
   l_aux = MArray{Tuple{nauxstate}, DFloat}(undef)
 
   l_F = MArray{Tuple{3, nstate}, DFloat}(undef)
@@ -68,22 +52,14 @@
       end
 
       for s = 1:nviscfluxstate
-<<<<<<< HEAD
-        l_Qvisc[s] = Qvisc[i, j, k, s, e]
-=======
         l_QV[s] = QV[i, j, k, s, e]
->>>>>>> 64d7c32d
       end
 
       for s = 1:nauxstate
         l_aux[s] = auxstate[i, j, k, s, e]
       end
 
-<<<<<<< HEAD
-      flux!(l_F, l_Q, l_Qvisc, l_aux, t)
-=======
       flux!(l_F, l_Q, l_QV, l_aux, t)
->>>>>>> 64d7c32d
 
       for s = 1:nstate
         s_F[1,i,j,k,s] = MJ * (ξx * l_F[1, s] + ξy * l_F[2, s] + ξz * l_F[3, s])
@@ -129,11 +105,7 @@
 """
     facerhs!(::Val{dim}, ::Val{N}, ::Val{nstate}, ::Val{nviscfluxstate},
              ::Val{nauxstate}, numerical_flux!,
-<<<<<<< HEAD
-             numerical_boundary_flux!, rhs::Array, Q, Qvisc, auxstate,
-=======
              numerical_boundary_flux!, rhs::Array, Q, QV, auxstate,
->>>>>>> 64d7c32d
              vgeo, sgeo, t, vmapM, vmapP, elemtobndy,
              elems) where {dim, N, nstate, nviscfluxstate, nauxstate}
 
@@ -147,11 +119,7 @@
                   ::Val{nauxstate},
                   numerical_flux!,
                   numerical_boundary_flux!,
-<<<<<<< HEAD
-                  rhs::Array, Q, Qvisc, auxstate,
-=======
                   rhs::Array, Q, QV, auxstate,
->>>>>>> 64d7c32d
                   vgeo, sgeo,
                   t, vmapM, vmapP, elemtobndy,
                   elems) where {dim, N, nstate, nviscfluxstate, nauxstate}
@@ -172,19 +140,11 @@
   end
 
   l_QM = MArray{Tuple{nstate}, DFloat}(undef)
-<<<<<<< HEAD
-  l_QviscM = MArray{Tuple{nviscfluxstate}, DFloat}(undef)
-  l_auxM = MArray{Tuple{nauxstate}, DFloat}(undef)
-
-  l_QP = MArray{Tuple{nstate}, DFloat}(undef)
-  l_QviscP = MArray{Tuple{nviscfluxstate}, DFloat}(undef)
-=======
   l_QVM = MArray{Tuple{nviscfluxstate}, DFloat}(undef)
   l_auxM = MArray{Tuple{nauxstate}, DFloat}(undef)
 
   l_QP = MArray{Tuple{nstate}, DFloat}(undef)
   l_QVP = MArray{Tuple{nviscfluxstate}, DFloat}(undef)
->>>>>>> 64d7c32d
   l_auxP = MArray{Tuple{nauxstate}, DFloat}(undef)
 
   l_F = MArray{Tuple{nstate}, DFloat}(undef)
@@ -205,11 +165,7 @@
         end
 
         for s = 1:nviscfluxstate
-<<<<<<< HEAD
-          l_QviscM[s] = Qvisc[vidM, s, eM]
-=======
           l_QVM[s] = QV[vidM, s, eM]
->>>>>>> 64d7c32d
         end
 
         for s = 1:nauxstate
@@ -222,11 +178,7 @@
         end
 
         for s = 1:nviscfluxstate
-<<<<<<< HEAD
-          l_QviscP[s] = Qvisc[vidP, s, eP]
-=======
           l_QVP[s] = QV[vidP, s, eP]
->>>>>>> 64d7c32d
         end
 
         for s = 1:nauxstate
@@ -237,17 +189,10 @@
         bctype =
             numerical_boundary_flux! === nothing ? 0 : elemtobndy[f, e]
         if bctype == 0
-<<<<<<< HEAD
-          numerical_flux!(l_F, nM, l_QM, l_QviscM, l_auxM, l_QP, l_QviscP,
-                          l_auxP, t)
-        else numerical_boundary_flux!(l_F, nM, l_QM, l_QviscM, l_auxM, l_QP,
-                                      l_QviscP, l_auxP, bctype, t)
-=======
           numerical_flux!(l_F, nM, l_QM, l_QVM, l_auxM, l_QP, l_QVP, l_auxP, t)
         else
           numerical_boundary_flux!(l_F, nM, l_QM, l_QVM, l_auxM, l_QP, l_QVP,
                                    l_auxP, bctype, t)
->>>>>>> 64d7c32d
         end
 
         #Update RHS
@@ -258,170 +203,6 @@
     end
   end
 end
-
-function volumeviscterms!(::Val{dim}, ::Val{N}, ::Val{nstate},
-                          ::Val{states_grad}, ::Val{nviscstate},
-                          ::Val{nviscfluxstate}, ::Val{nauxstate},
-                          viscous_transform!, gradient_transform!, Q::Array,
-                          Qvisc, auxstate, vgeo, t, D,
-                          elems) where {dim, N, states_grad, nviscstate,
-                                        nviscfluxstate, nstate, nauxstate}
-  DFloat = eltype(Q)
-
-  Nq = N + 1
-
-  Nqk = dim == 2 ? 1 : Nq
-
-  nelem = size(Q)[end]
-  ngradstate = length(states_grad)
-
-  Q = reshape(Q, Nq, Nq, Nqk, nstate, nelem)
-  Qvisc = reshape(Qvisc, Nq, Nq, Nqk, nviscfluxstate, nelem)
-  vgeo = reshape(vgeo, Nq, Nq, Nqk, _nvgeo, nelem)
-
-  s_H = MArray{Tuple{Nq, Nq, Nqk, nviscstate}, DFloat}(undef)
-
-  l_Q = MArray{Tuple{ngradstate}, DFloat}(undef)
-  l_aux = MArray{Tuple{nauxstate}, DFloat}(undef)
-  l_H = MArray{Tuple{nviscstate}, DFloat}(undef)
-  l_Qvisc = MArray{Tuple{nviscfluxstate}, DFloat}(undef)
-  l_gradH = MArray{Tuple{3, nviscstate}, DFloat}(undef)
-
-  @inbounds for e in elems
-    for k = 1:Nqk, j = 1:Nq, i = 1:Nq
-      for s = 1:ngradstate
-        l_Q[s] = Q[i, j, k, states_grad[s], e]
-      end
-
-      for s = 1:nauxstate
-        l_aux[s] = auxstate[i, j, k, s, e]
-      end
-
-      gradient_transform!(l_H, l_Q, l_aux, t)
-      for s = 1:nviscstate
-        s_H[i, j, k, s] = l_H[s]
-      end
-    end
-
-    # Compute gradient of each state
-    for k = 1:Nqk, j = 1:Nq, i = 1:Nq
-      ξx, ξy, ξz = vgeo[i,j,k,_ξx,e], vgeo[i,j,k,_ξy,e], vgeo[i,j,k,_ξz,e]
-      ηx, ηy, ηz = vgeo[i,j,k,_ηx,e], vgeo[i,j,k,_ηy,e], vgeo[i,j,k,_ηz,e]
-      ζx, ζy, ζz = vgeo[i,j,k,_ζx,e], vgeo[i,j,k,_ζy,e], vgeo[i,j,k,_ζz,e]
-
-      for s = 1:ngradstate
-        l_Q[s] = Q[i, j, k, states_grad[s], e]
-      end
-
-      for s = 1:nviscstate
-        Hξ = Hη = Hζ = zero(DFloat)
-        for n = 1:Nq
-          Hξ += D[i, n] * s_H[n, j, k, s]
-          Hη += D[j, n] * s_H[i, n, k, s]
-          dim == 3 && (Hζ += D[k, n] * s_H[i, j, n, s])
-        end
-        l_gradH[1, s] = ξx * Hξ + ηx * Hη + ζx * Hζ
-        l_gradH[2, s] = ξy * Hξ + ηy * Hη + ζy * Hζ
-        l_gradH[3, s] = ξz * Hξ + ηz * Hη + ζz * Hζ
-      end
-
-      viscous_transform!(l_Qvisc, l_gradH, l_Q, l_aux, t)
-
-      for s = 1:nviscfluxstate
-        Qvisc[i, j, k, s, e] = l_Qvisc[s]
-      end
-    end
-  end
-end
-
-function faceviscterms!(::Val{dim}, ::Val{N}, ::Val{nstate}, ::Val{states_grad},
-                        ::Val{nviscstate}, ::Val{nviscfluxstate},
-                        ::Val{nauxstate}, viscous_penalty!,
-                        viscous_boundary_penalty!, gradient_transform!,
-                        Q::Array, Qvisc, auxstate, vgeo, sgeo, t, vmapM, vmapP,
-                        elemtobndy, elems) where {dim, N, states_grad,
-                                                  nviscstate, nviscfluxstate,
-                                                  nstate, nauxstate}
-  DFloat = eltype(Q)
-
-  if dim == 1
-    Np = (N+1)
-    Nfp = 1
-    nface = 2
-  elseif dim == 2
-    Np = (N+1) * (N+1)
-    Nfp = (N+1)
-    nface = 4
-  elseif dim == 3
-    Np = (N+1) * (N+1) * (N+1)
-    Nfp = (N+1) * (N+1)
-    nface = 6
-  end
-
-  ngradstate = length(states_grad)
-
-  l_QM = MArray{Tuple{ngradstate}, DFloat}(undef)
-  l_auxM = MArray{Tuple{nauxstate}, DFloat}(undef)
-  l_HM = MArray{Tuple{nviscstate}, DFloat}(undef)
-
-  l_QP = MArray{Tuple{ngradstate}, DFloat}(undef)
-  l_auxP = MArray{Tuple{nauxstate}, DFloat}(undef)
-  l_HP = MArray{Tuple{nviscstate}, DFloat}(undef)
-
-  l_Qvisc = MArray{Tuple{nviscfluxstate}, DFloat}(undef)
-
-  @inbounds for e in elems
-    for f = 1:nface
-      for n = 1:Nfp
-        nM = (sgeo[_nx, n, f, e], sgeo[_ny, n, f, e], sgeo[_nz, n, f, e])
-        sMJ, vMJI = sgeo[_sMJ, n, f, e], sgeo[_vMJI, n, f, e]
-        idM, idP = vmapM[n, f, e], vmapP[n, f, e]
-
-        eM, eP = e, ((idP - 1) ÷ Np) + 1
-        vidM, vidP = ((idM - 1) % Np) + 1,  ((idP - 1) % Np) + 1
-
-        # Load minus side data
-        for s = 1:ngradstate
-          l_QM[s] = Q[vidM, states_grad[s], eM]
-        end
-
-        for s = 1:nauxstate
-          l_auxM[s] = auxstate[vidM, s, eM]
-        end
-
-        gradient_transform!(l_HM, l_QM, l_auxM, t)
-
-        # Load plus side data
-        for s = 1:ngradstate
-          l_QP[s] = Q[vidP, states_grad[s], eP]
-        end
-
-        for s = 1:nauxstate
-          l_auxP[s] = auxstate[vidP, s, eP]
-        end
-
-        gradient_transform!(l_HP, l_QP, l_auxP, t)
-
-        bctype =
-            viscous_boundary_penalty! === nothing ? 0 : elemtobndy[f, e]
-        if bctype == 0
-          viscous_penalty!(l_Qvisc, nM, l_HM, l_QM, l_auxM, l_HP,
-                                  l_QP, l_auxP, t)
-        else
-          viscous_boundary_penalty!(l_Qvisc, nM, l_HM, l_QM, l_auxM,
-                                           l_HP, l_QP, l_auxP, bctype, t)
-        end
-
-        for s = 1:nviscfluxstate
-          Qvisc[vidM, s, eM] += vMJI * sMJ * l_Qvisc[s]
-        end
-
-      end
-    end
-  end
-
-end
-
 
 """
     initauxstate!(::Val{dim}, ::Val{N}, ::Val{nauxstate}, auxstatefun!,
