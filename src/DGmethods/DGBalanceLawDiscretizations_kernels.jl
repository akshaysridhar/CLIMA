using Requires
@init @require CUDAnative = "be33ccc6-a3ff-5ff2-a52e-74243cff1e17" begin
  using .CUDAnative
end
using Statistics

# {{{ FIXME: remove this after we've figure out how to pass through to kernel
const _ξx, _ηx, _ζx = Grids._ξx, Grids._ηx, Grids._ζx
const _ξy, _ηy, _ζy = Grids._ξy, Grids._ηy, Grids._ζy
const _ξz, _ηz, _ζz = Grids._ξz, Grids._ηz, Grids._ζz
const _M, _MI = Grids._M, Grids._MI
const _x, _y, _z = Grids._x, Grids._y, Grids._z
const _JcV = Grids._JcV

const _nx, _ny, _nz = Grids._nx, Grids._ny, Grids._nz
const _sM, _vMI = Grids._sM, Grids._vMI
# }}}

"""
    volumerhs!(::Val{dim}, ::Val{N}, ::Val{nstate}, ::Val{nviscstate},
               ::Val{nauxstate}, flux!, source!, rhs, Q, Qvisc, auxstate,
               vgeo, t, D, elems) where {dim, N, nstate, nviscstate,

Computational kernel: Evaluate the volume integrals on right-hand side of a
`DGBalanceLaw` semi-discretization.

See [`odefun!`](@ref) for usage.
"""
function volumerhs!(::Val{dim}, ::Val{N},
                    ::Val{nstate}, ::Val{nviscstate},
                    ::Val{nauxstate},
                    flux!, source!,
                    rhs, Q, Qvisc, auxstate, vgeo, t,
                    ω, D, elems, increment) where {dim, N, nstate, nviscstate,
                                     nauxstate}
  DFloat = eltype(Q)

  Nq = N + 1

  Nqk = dim == 2 ? 1 : Nq

  s_F = @shmem DFloat (3, Nq, Nq, Nqk, nstate)
  s_ω = @shmem DFloat (Nq, )
  s_half_D = @shmem DFloat (Nq, Nq)
  l_rhs = @scratch DFloat (nstate, Nq, Nq, Nqk) 3

  source! !== nothing && (l_S = MArray{Tuple{nstate}, DFloat}(undef))
  l_Q = MArray{Tuple{nstate}, DFloat}(undef)
  l_Qvisc = MArray{Tuple{nviscstate}, DFloat}(undef)
  l_aux = MArray{Tuple{nauxstate}, DFloat}(undef)
  l_F = MArray{Tuple{3, nstate}, DFloat}(undef)
  l_M = @scratch DFloat (Nq, Nq, Nqk) 3
  l_ξx = @scratch DFloat (Nq, Nq, Nqk) 3
  l_ξy = @scratch DFloat (Nq, Nq, Nqk) 3
  l_ξz = @scratch DFloat (Nq, Nq, Nqk) 3
  l_ηx = @scratch DFloat (Nq, Nq, Nqk) 3
  l_ηy = @scratch DFloat (Nq, Nq, Nqk) 3
  l_ηz = @scratch DFloat (Nq, Nq, Nqk) 3
  l_ζx = @scratch DFloat (Nq, Nq, Nqk) 3
  l_ζy = @scratch DFloat (Nq, Nq, Nqk) 3
  l_ζz = @scratch DFloat (Nq, Nq, Nqk) 3

  @inbounds @loop for k in (1; threadIdx().z)
    @loop for j in (1:Nq; threadIdx().y)
      s_ω[j] = ω[j]
      @loop for i in (1:Nq; threadIdx().x)
        s_half_D[i, j] = D[i, j] / 2
      end
    end
  end
    
  #=  
  @inbounds @loop for e in (elems; blockIdx().x)
    k = Nqk 
    @loop for j in (1:Nq; threadIdx().y)
      @loop for i in (1:Nq; threadIdx().x)
        l_aux[] = 
      end
    end
  end
  =#

  @inbounds @loop for e in (elems; blockIdx().x)
    @loop for k in (1:Nqk; threadIdx().z)
      @loop for j in (1:Nq; threadIdx().y)
        @loop for i in (1:Nq; threadIdx().x)
          ijk = i + Nq * ((j-1) + Nq * (k-1))
          l_M[i, j, k] = vgeo[ijk, _M, e]
          l_ξx[i, j, k] = vgeo[ijk, _ξx, e]
          l_ξy[i, j, k] = vgeo[ijk, _ξy, e]
          l_ξz[i, j, k] = vgeo[ijk, _ξz, e]
          l_ηx[i, j, k] = vgeo[ijk, _ηx, e]
          l_ηy[i, j, k] = vgeo[ijk, _ηy, e]
          l_ηz[i, j, k] = vgeo[ijk, _ηz, e]
          l_ζx[i, j, k] = vgeo[ijk, _ζx, e]
          l_ζy[i, j, k] = vgeo[ijk, _ζy, e]
          l_ζz[i, j, k] = vgeo[ijk, _ζz, e]

          @unroll for s = 1:nstate
            l_rhs[s, i, j, k] = increment ? rhs[ijk, s, e] : zero(DFloat)
          end

          @unroll for s = 1:nstate
            l_Q[s] = Q[ijk, s, e]
          end

          @unroll for s = 1:nviscstate
            l_Qvisc[s] = Qvisc[ijk, s, e]
          end

          @unroll for s = 1:nauxstate
            l_aux[s] = auxstate[ijk, s, e]
          end

          flux!(l_F, l_Q, l_Qvisc, l_aux, t)

          @unroll for s = 1:nstate
            s_F[1,i,j,k,s] = l_F[1,s]
            s_F[2,i,j,k,s] = l_F[2,s]
            s_F[3,i,j,k,s] = l_F[3,s]
          end

          if source! !== nothing
            source!(l_S, l_Q, l_aux, t)
            @unroll for s = 1:nstate
              l_rhs[s, i, j, k] += l_S[s]
            end
          end
        end
      end
    end
    @synchronize

    # Weak "outside metrics" derivative
    @unroll for s = 1:nstate
      @loop for k in (1:Nqk; threadIdx().z)
        @loop for j in (1:Nq; threadIdx().y)
          @loop for i in (1:Nq; threadIdx().x)
            @unroll for n = 1:Nq
              Dni = s_half_D[n, i] * s_ω[n] / s_ω[i]
              Dnj = s_half_D[n, j] * s_ω[n] / s_ω[j]
              Nqk > 1 && (Dnk = s_half_D[n, k] * s_ω[n] / s_ω[k])

              # ξ-grid lines
              l_rhs[s, i, j, k] += l_ξx[i, j, k] * Dni * s_F[1, n, j, k, s]
              l_rhs[s, i, j, k] += l_ξy[i, j, k] * Dni * s_F[2, n, j, k, s]
              l_rhs[s, i, j, k] += l_ξz[i, j, k] * Dni * s_F[3, n, j, k, s]

              # η-grid lines
              l_rhs[s, i, j, k] += l_ηx[i, j, k] * Dnj * s_F[1, i, n, k, s]
              l_rhs[s, i, j, k] += l_ηy[i, j, k] * Dnj * s_F[2, i, n, k, s]
              l_rhs[s, i, j, k] += l_ηz[i, j, k] * Dnj * s_F[3, i, n, k, s]

              # ζ-grid lines
              if Nqk > 1
                l_rhs[s, i, j, k] += l_ζx[i, j, k] * Dnk * s_F[1, i, j, n, s]
                l_rhs[s, i, j, k] += l_ζy[i, j, k] * Dnk * s_F[2, i, j, n, s]
                l_rhs[s, i, j, k] += l_ζz[i, j, k] * Dnk * s_F[3, i, j, n, s]
              end
            end
          end
        end
      end
    end
    @synchronize

    # Build "inside metrics" flux
    @loop for k in (1:Nqk; threadIdx().z)
      @loop for j in (1:Nq; threadIdx().y)
        @loop for i in (1:Nq; threadIdx().x)
          @unroll for s = 1:nstate
            F1, F2, F3 = s_F[1,i,j,k,s], s_F[2,i,j,k,s], s_F[3,i,j,k,s]
            s_F[1,i,j,k,s] = l_M[i, j, k] * (l_ξx[i, j, k] * F1 +
                                              l_ξy[i, j, k] * F2 +
                                              l_ξz[i, j, k] * F3)
            s_F[2,i,j,k,s] = l_M[i, j, k] * (l_ηx[i, j, k] * F1 +
                                              l_ηy[i, j, k] * F2 +
                                              l_ηz[i, j, k] * F3)
            s_F[3,i,j,k,s] = l_M[i, j, k] * (l_ζx[i, j, k] * F1 +
                                              l_ζy[i, j, k] * F2 +
                                              l_ζz[i, j, k] * F3)
          end
        end
      end
    end
    @synchronize

    # Weak "inside metrics" derivative
    @unroll for s = 1:nstate
      @loop for k in (1:Nqk; threadIdx().z)
        @loop for j in (1:Nq; threadIdx().y)
          @loop for i in (1:Nq; threadIdx().x)
            ijk = i + Nq * ((j-1) + Nq * (k-1))
            MI = vgeo[ijk, _MI, e]
            @unroll for n = 1:Nq
              Dni = s_half_D[n, i]
              Dnj = s_half_D[n, j]
              Nqk > 1 && (Dnk = s_half_D[n, k])
              # ξ-grid lines
              l_rhs[s, i, j, k] += MI * Dni * s_F[1, n, j, k, s]

              # η-grid lines
              l_rhs[s, i, j, k] += MI * Dnj * s_F[2, i, n, k, s]

              # ζ-grid lines
              Nqk > 1 && (l_rhs[s, i, j, k] += MI * Dnk * s_F[3, i, j, n, s])
            end
          end
        end
      end
    end
    @unroll for s = 1:nstate
      @loop for k in (1:Nqk; threadIdx().z)
        @loop for j in (1:Nq; threadIdx().y)
          @loop for i in (1:Nq; threadIdx().x)
            ijk = i + Nq * ((j-1) + Nq * (k-1))
            rhs[ijk, s, e] = l_rhs[s, i, j, k]
          end
        end
      end
    end
    @synchronize
  end
  nothing
end

"""
    facerhs!(::Val{dim}, ::Val{N}, ::Val{nstate}, ::Val{nviscstate},
             ::Val{nauxstate}, numerical_flux!,
             numerical_boundary_flux!, rhs, Q, Qvisc, auxstate,
             vgeo, sgeo, t, vmapM, vmapP, elemtobndy,
             elems) where {dim, N, nstate, nviscstate, nauxstate}

Computational kernel: Evaluate the surface integrals on right-hand side of a
`DGBalanceLaw` semi-discretization.

See [`odefun!`](@ref) for usage.
"""
function facerhs!(::Val{dim}, ::Val{N}, ::Val{nstate}, ::Val{nviscstate},
                  ::Val{nauxstate}, numerical_flux!, numerical_boundary_flux!,
                  rhs, Q, Qvisc, auxstate, vgeo, sgeo, t, vmapM, vmapP,
                  elemtobndy, elems) where {dim, N, nstate, nviscstate,
                                            nauxstate}

  DFloat = eltype(Q)

  if dim == 1
    Np = (N+1)
    Nfp = 1
    nface = 2
  elseif dim == 2
    Np = (N+1) * (N+1)
    Nfp = (N+1)
    nface = 4
  elseif dim == 3
    Np = (N+1) * (N+1) * (N+1)
    Nfp = (N+1) * (N+1)
    nface = 6
  end

  l_QM = MArray{Tuple{nstate}, DFloat}(undef)
  l_QviscM = MArray{Tuple{nviscstate}, DFloat}(undef)
  l_auxM = MArray{Tuple{nauxstate}, DFloat}(undef)

  l_QP = MArray{Tuple{nstate}, DFloat}(undef)
  l_QviscP = MArray{Tuple{nviscstate}, DFloat}(undef)
  l_auxP = MArray{Tuple{nauxstate}, DFloat}(undef)

  l_F = MArray{Tuple{nstate}, DFloat}(undef)

  @inbounds @loop for e in (elems; blockIdx().x)
    for f = 1:nface
      @loop for n in (1:Nfp; threadIdx().x)
        nM = (sgeo[_nx, n, f, e], sgeo[_ny, n, f, e], sgeo[_nz, n, f, e])
        sM, vMI = sgeo[_sM, n, f, e], sgeo[_vMI, n, f, e]
        idM, idP = vmapM[n, f, e], vmapP[n, f, e]

        eM, eP = e, ((idP - 1) ÷ Np) + 1
        vidM, vidP = ((idM - 1) % Np) + 1,  ((idP - 1) % Np) + 1

        # Load minus side data
        @unroll for s = 1:nstate
          l_QM[s] = Q[vidM, s, eM]
        end

        @unroll for s = 1:nviscstate
          l_QviscM[s] = Qvisc[vidM, s, eM]
        end

        @unroll for s = 1:nauxstate
          l_auxM[s] = auxstate[vidM, s, eM]
        end

        # Load plus side data
        @unroll for s = 1:nstate
          l_QP[s] = Q[vidP, s, eP]
        end

        @unroll for s = 1:nviscstate
          l_QviscP[s] = Qvisc[vidP, s, eP]
        end

        @unroll for s = 1:nauxstate
          l_auxP[s] = auxstate[vidP, s, eP]
        end

        bctype =
            numerical_boundary_flux! === nothing ? 0 : elemtobndy[f, e]
        if bctype == 0
          numerical_flux!(l_F, nM, l_QM, l_QviscM, l_auxM, l_QP, l_QviscP,
                          l_auxP, t)
        else
          numerical_boundary_flux!(l_F, nM, l_QM, l_QviscM, l_auxM, l_QP,
                                   l_QviscP, l_auxP, bctype, t)
        end

        #Update RHS
        @unroll for s = 1:nstate
          # FIXME: Should we pretch these?
          rhs[vidM, s, eM] -= vMI * sM * l_F[s]
        end
      end
      # Need to wait after even faces to avoid race conditions
      f % 2 == 0 && @synchronize
    end
  end
  nothing
end

function volumeviscterms!(::Val{dim}, ::Val{N}, ::Val{nstate},
                          ::Val{states_grad}, ::Val{ngradstate},
                          ::Val{nviscstate}, ::Val{nauxstate},
                          viscous_transform!, gradient_transform!, Q,
                          Qvisc, auxstate, vgeo, t, D,
                          elems) where {dim, N, states_grad, ngradstate,
                                        nviscstate, nstate, nauxstate}
  DFloat = eltype(Q)

  Nq = N + 1

  Nqk = dim == 2 ? 1 : Nq

  ngradtransformstate = length(states_grad)

  s_G = @shmem DFloat (Nq, Nq, Nqk, ngradstate)
  s_D = @shmem DFloat (Nq, Nq)

  l_Q = @scratch DFloat (ngradtransformstate, Nq, Nq, Nqk) 3
  l_aux = @scratch DFloat (nauxstate, Nq, Nq, Nqk) 3
  l_G = MArray{Tuple{ngradstate}, DFloat}(undef)
  l_Qvisc = MArray{Tuple{nviscstate}, DFloat}(undef)
  l_gradG = MArray{Tuple{3, ngradstate}, DFloat}(undef)

  @inbounds @loop for k in (1; threadIdx().z)
    @loop for j in (1:Nq; threadIdx().y)
      @loop for i in (1:Nq; threadIdx().x)
        s_D[i, j] = D[i, j]
      end
    end
  end

  @inbounds @loop for e in (elems; blockIdx().x)
    @loop for k in (1:Nqk; threadIdx().z)
      @loop for j in (1:Nq; threadIdx().y)
        @loop for i in (1:Nq; threadIdx().x)
          ijk = i + Nq * ((j-1) + Nq * (k-1))
          @unroll for s = 1:ngradtransformstate
            l_Q[s, i, j, k] = Q[ijk, states_grad[s], e]
          end

          @unroll for s = 1:nauxstate
            l_aux[s, i, j, k] = auxstate[ijk, s, e]
          end

          gradient_transform!(l_G, l_Q[:, i, j, k], l_aux[:, i, j, k], t)
          @unroll for s = 1:ngradstate
            s_G[i, j, k, s] = l_G[s]
          end
        end
      end
    end
    @synchronize

    # Compute gradient of each state
    @loop for k in (1:Nqk; threadIdx().z)
      @loop for j in (1:Nq; threadIdx().y)
        @loop for i in (1:Nq; threadIdx().x)
          ijk = i + Nq * ((j-1) + Nq * (k-1))
          ξx, ξy, ξz = vgeo[ijk, _ξx, e], vgeo[ijk, _ξy, e], vgeo[ijk, _ξz, e]
          ηx, ηy, ηz = vgeo[ijk, _ηx, e], vgeo[ijk, _ηy, e], vgeo[ijk, _ηz, e]
          ζx, ζy, ζz = vgeo[ijk, _ζx, e], vgeo[ijk, _ζy, e], vgeo[ijk, _ζz, e]

          @unroll for s = 1:ngradstate
            Gξ = Gη = Gζ = zero(DFloat)
            @unroll for n = 1:Nq
              Din = s_D[i, n]
              Djn = s_D[j, n]
              Nqk > 1 && (Dkn = s_D[k, n])

              Gξ += Din * s_G[n, j, k, s]
              Gη += Djn * s_G[i, n, k, s]
              Nqk > 1 && (Gζ += Dkn * s_G[i, j, n, s])
            end
            l_gradG[1, s] = ξx * Gξ + ηx * Gη + ζx * Gζ
            l_gradG[2, s] = ξy * Gξ + ηy * Gη + ζy * Gζ
            l_gradG[3, s] = ξz * Gξ + ηz * Gη + ζz * Gζ
          end

          viscous_transform!(l_Qvisc, l_gradG, l_Q[:, i, j, k],
                             l_aux[:, i, j, k], t)

          @unroll for s = 1:nviscstate
            Qvisc[ijk, s, e] = l_Qvisc[s]
          end
        end
      end
    end
    @synchronize
  end
end

function faceviscterms!(::Val{dim}, ::Val{N}, ::Val{nstate}, ::Val{states_grad},
                        ::Val{ngradstate}, ::Val{nviscstate},
                        ::Val{nauxstate}, viscous_penalty!,
                        viscous_boundary_penalty!, gradient_transform!,
                        Q, Qvisc, auxstate, vgeo, sgeo, t, vmapM, vmapP,
                        elemtobndy, elems) where {dim, N, states_grad,
                                                  ngradstate, nviscstate,
                                                  nstate, nauxstate}
  DFloat = eltype(Q)

  if dim == 1
    Np = (N+1)
    Nfp = 1
    nface = 2
  elseif dim == 2
    Np = (N+1) * (N+1)
    Nfp = (N+1)
    nface = 4
  elseif dim == 3
    Np = (N+1) * (N+1) * (N+1)
    Nfp = (N+1) * (N+1)
    nface = 6
  end

  ngradtransformstate = length(states_grad)

  l_QM = MArray{Tuple{ngradtransformstate}, DFloat}(undef)
  l_auxM = MArray{Tuple{nauxstate}, DFloat}(undef)
  l_GM = MArray{Tuple{ngradstate}, DFloat}(undef)

  l_QP = MArray{Tuple{ngradtransformstate}, DFloat}(undef)
  l_auxP = MArray{Tuple{nauxstate}, DFloat}(undef)
  l_GP = MArray{Tuple{ngradstate}, DFloat}(undef)

  l_Qvisc = MArray{Tuple{nviscstate}, DFloat}(undef)

  @inbounds @loop for e in (elems; blockIdx().x)
    for f = 1:nface
      @loop for n in (1:Nfp; threadIdx().x)
        nM = (sgeo[_nx, n, f, e], sgeo[_ny, n, f, e], sgeo[_nz, n, f, e])
        sM, vMI = sgeo[_sM, n, f, e], sgeo[_vMI, n, f, e]
        idM, idP = vmapM[n, f, e], vmapP[n, f, e]

        eM, eP = e, ((idP - 1) ÷ Np) + 1
        vidM, vidP = ((idM - 1) % Np) + 1,  ((idP - 1) % Np) + 1

        # Load minus side data
        @unroll for s = 1:ngradtransformstate
          l_QM[s] = Q[vidM, states_grad[s], eM]
        end

        @unroll for s = 1:nauxstate
          l_auxM[s] = auxstate[vidM, s, eM]
        end

        gradient_transform!(l_GM, l_QM, l_auxM, t)

        # Load plus side data
        @unroll for s = 1:ngradtransformstate
          l_QP[s] = Q[vidP, states_grad[s], eP]
        end

        @unroll for s = 1:nauxstate
          l_auxP[s] = auxstate[vidP, s, eP]
        end

        gradient_transform!(l_GP, l_QP, l_auxP, t)

        bctype =
            viscous_boundary_penalty! === nothing ? 0 : elemtobndy[f, e]
        if bctype == 0
          viscous_penalty!(l_Qvisc, nM, l_GM, l_QM, l_auxM, l_GP,
                                  l_QP, l_auxP, t)
        else
          viscous_boundary_penalty!(l_Qvisc, nM, l_GM, l_QM, l_auxM,
                                           l_GP, l_QP, l_auxP, bctype, t)
        end

        @unroll for s = 1:nviscstate
          Qvisc[vidM, s, eM] += vMI * sM * l_Qvisc[s]
        end
      end
      # Need to wait after even faces to avoid race conditions
      f % 2 == 0 && @synchronize
    end
  end
  nothing
end

"""
    initstate!(::Val{dim}, ::Val{N}, ::Val{nvar}, ::Val{nauxstate},
               ic!, Q, auxstate, vgeo, elems) where {dim, N, nvar, nauxstate}

Computational kernel: Initialize the state

See [`DGBalanceLaw`](@ref) for usage.
"""
function initstate!(::Val{dim}, ::Val{N}, ::Val{nvar}, ::Val{nauxstate},
                    ic!, Q, auxstate, vgeo, elems) where {dim, N, nvar, nauxstate}

  DFloat = eltype(Q)

  Nq = N + 1
  Nqk = dim == 2 ? 1 : Nq
  Np = Nq * Nq * Nqk

  l_Qdof = MArray{Tuple{nvar}, DFloat}(undef)
  l_auxdof = MArray{Tuple{nauxstate}, DFloat}(undef)

  @inbounds @loop for e in (elems; blockIdx().x)
    @loop for i in (1:Np; threadIdx().x)
      x, y, z = vgeo[i, _x, e], vgeo[i, _y, e], vgeo[i, _z, e]

      @unroll for s = 1:nauxstate
        l_auxdof[s] = auxstate[i, s, e]
      end
      ic!(l_Qdof, x, y, z, l_auxdof)
      @unroll for n = 1:nvar
        Q[i, n, e] = l_Qdof[n]
      end
    end
  end
end

"""
    initauxstate!(::Val{dim}, ::Val{N}, ::Val{nauxstate}, auxstatefun!,
                  auxstate, vgeo, elems) where {dim, N, nauxstate}

Computational kernel: Initialize the auxiliary state

See [`DGBalanceLaw`](@ref) for usage.
"""
function initauxstate!(::Val{dim}, ::Val{N}, ::Val{nauxstate}, auxstatefun!,
                       auxstate, vgeo, elems) where {dim, N, nauxstate}

  DFloat = eltype(auxstate)

  Nq = N + 1
  Nqk = dim == 2 ? 1 : Nq
  Np = Nq * Nq * Nqk

  l_aux = MArray{Tuple{nauxstate}, DFloat}(undef)

  @inbounds @loop for e in (elems; blockIdx().x)
    @loop for n in (1:Np; threadIdx().x)
      x, y, z = vgeo[n, _x, e], vgeo[n, _y, e], vgeo[n, _z, e]
      @unroll for s = 1:nauxstate
        l_aux[s] = auxstate[n, s, e]
      end

      auxstatefun!(l_aux, x, y, z)

      @unroll for s = 1:nauxstate
        auxstate[n, s, e] = l_aux[s]
      end
    end
  end
end

"""
    elem_grad_field!(::Val{dim}, ::Val{N}, ::Val{nstate}, Q, vgeo, D, elems, s,
                     sx, sy, sz) where {dim, N, nstate}

Computational kernel: Compute the element gradient of state `s` of `Q` and store
it in `sx`, `sy`, and `sz` of `Q`.

!!! warning

    This does not compute a DG gradient, but only over the element. If ``Q_s``
    is discontinuous you may want to consider another approach.

"""
function elem_grad_field!(::Val{dim}, ::Val{N}, ::Val{nstate}, Q, vgeo,
                          ω, D, elems, s, sx, sy, sz) where {dim, N, nstate}

  DFloat = eltype(vgeo)

  Nq = N + 1

  Nqk = dim == 2 ? 1 : Nq

  s_f = @shmem DFloat (3, Nq, Nq, Nqk)
  s_half_D = @shmem DFloat (Nq, Nq)

  l_f  = @scratch DFloat (Nq, Nq, Nqk) 3
  l_fd = @scratch DFloat (3, Nq, Nq, Nqk) 3

  l_J = @scratch DFloat (Nq, Nq, Nqk) 3
  l_ξd = @scratch DFloat (3, Nq, Nq, Nqk) 3
  l_ηd = @scratch DFloat (3, Nq, Nq, Nqk) 3
  l_ζd = @scratch DFloat (3, Nq, Nq, Nqk) 3

  @inbounds @loop for k in (1; threadIdx().z)
    @loop for j in (1:Nq; threadIdx().y)
      @loop for i in (1:Nq; threadIdx().x)
        s_half_D[i, j] = D[i, j] / 2
      end
    end
  end

  @inbounds @loop for e in (elems; blockIdx().x)
    @loop for k in (1:Nqk; threadIdx().z)
      @loop for j in (1:Nq; threadIdx().y)
        @loop for i in (1:Nq; threadIdx().x)
          ijk = i + Nq * ((j-1) + Nq * (k-1))
          M = dim == 2 ? ω[i] * ω[j] : ω[i] * ω[j] * ω[k]
          l_J[i, j, k] = vgeo[ijk, _M, e] / M
          l_ξd[1, i, j, k] = vgeo[ijk, _ξx, e]
          l_ξd[2, i, j, k] = vgeo[ijk, _ξy, e]
          l_ξd[3, i, j, k] = vgeo[ijk, _ξz, e]
          l_ηd[1, i, j, k] = vgeo[ijk, _ηx, e]
          l_ηd[2, i, j, k] = vgeo[ijk, _ηy, e]
          l_ηd[3, i, j, k] = vgeo[ijk, _ηz, e]
          l_ζd[1, i, j, k] = vgeo[ijk, _ζx, e]
          l_ζd[2, i, j, k] = vgeo[ijk, _ζy, e]
          l_ζd[3, i, j, k] = vgeo[ijk, _ζz, e]
          l_f[i, j, k] = s_f[1, i, j, k] = Q[ijk, s, e]
        end
      end
    end
    @synchronize

    # reference gradient: outside metrics
    @loop for k in (1:Nqk; threadIdx().z)
      @loop for j in (1:Nq; threadIdx().y)
        @loop for i in (1:Nq; threadIdx().x)
          fξ = DFloat(0)
          fη = DFloat(0)
          fζ = DFloat(0)
          @unroll for n = 1:Nq
            Din = s_half_D[i, n]
            Djn = s_half_D[j, n]
            Nqk > 1 && (Dkn = s_half_D[k, n])

            # ξ-grid lines
            fξ += Din * s_f[1, n, j, k]

            # η-grid lines
            fη += Djn * s_f[1, i, n, k]

            # ζ-grid lines
            Nqk > 1 && (fζ += Dkn * s_f[1, i, j, n])
          end
          @unroll for d = 1:3
            l_fd[d, i, j, k] = l_ξd[d, i, j, k] * fξ +
                               l_ηd[d, i, j, k] * fη +
                               l_ζd[d, i, j, k] * fζ
          end
        end
      end
    end
    @synchronize

    # Build "inside metrics" flux
    for d = 1:3
      @loop for k in (1:Nqk; threadIdx().z)
        @loop for j in (1:Nq; threadIdx().y)
          @loop for i in (1:Nq; threadIdx().x)
            s_f[1,i,j,k] = l_J[i, j, k] * l_ξd[d, i, j, k] * l_f[i, j, k]
            s_f[2,i,j,k] = l_J[i, j, k] * l_ηd[d, i, j, k] * l_f[i, j, k]
            s_f[3,i,j,k] = l_J[i, j, k] * l_ζd[d, i, j, k] * l_f[i, j, k]
          end
        end
      end
      @synchronize
      @loop for k in (1:Nqk; threadIdx().z)
        @loop for j in (1:Nq; threadIdx().y)
          @loop for i in (1:Nq; threadIdx().x)
            fd = DFloat(0)
            JI = 1 / l_J[i, j, k]
            @unroll for n = 1:Nq
              Din = s_half_D[i, n]
              Djn = s_half_D[j, n]
              Nqk > 1 && (Dkn = s_half_D[k, n])

              l_fd[d, i, j, k] += JI * Din * s_f[1, n, j, k]
              l_fd[d, i, j, k] += JI * Djn * s_f[2, i, n, k]
              Nqk > 1 && (l_fd[d, i, j, k] += JI * Dkn * s_f[3, i, j, n])
            end
          end
        end
      end
      @synchronize
    end

    # Physical gradient
    @loop for k in (1:Nqk; threadIdx().z)
      @loop for j in (1:Nq; threadIdx().y)
        @loop for i in (1:Nq; threadIdx().x)
          ijk = i + Nq * ((j-1) + Nq * (k-1))
          Q[ijk, sx, e] = l_fd[1, i, j, k]
          Q[ijk, sy, e] = l_fd[2, i, j, k]
          Q[ijk, sz, e] = l_fd[3, i, j, k]
        end
      end
    end
    @synchronize
  end
end

"""
    knl_dof_iteration!(::Val{dim}, ::Val{N}, ::Val{nRstate}, ::Val{nstate},
                       ::Val{nviscstate}, ::Val{nauxstate}, dof_fun!, R, Q,
                       QV, auxstate, elems) where {dim, N, nRstate, nstate,
                                                   nviscstate, nauxstate}

Computational kernel: fill postprocessing array

See [`DGBalanceLaw`](@ref) for usage.
"""
function knl_dof_iteration!(::Val{dim}, ::Val{N}, ::Val{nRstate}, ::Val{nstate},
                            ::Val{nviscstate}, ::Val{nauxstate}, dof_fun!, R, Q,
                            QV, auxstate, elems) where {dim, N, nRstate, nstate,
                                                        nviscstate, nauxstate}
  DFloat = eltype(R)

  Nq = N + 1

  Nqk = dim == 2 ? 1 : Nq

  Np = Nq * Nq * Nqk

  l_R = MArray{Tuple{nRstate}, DFloat}(undef)
  l_Q = MArray{Tuple{nstate}, DFloat}(undef)
  l_Qvisc = MArray{Tuple{nviscstate}, DFloat}(undef)
  l_aux = MArray{Tuple{nauxstate}, DFloat}(undef)

  @inbounds @loop for e in (elems; blockIdx().x)
    @loop for n in (1:Np; threadIdx().x)
      @unroll for s = 1:nRstate
        l_R[s] = R[n, s, e]
      end

      @unroll for s = 1:nstate
        l_Q[s] = Q[n, s, e]
      end

      @unroll for s = 1:nviscstate
        l_Qvisc[s] = QV[n, s, e]
      end

      @unroll for s = 1:nauxstate
        l_aux[s] = auxstate[n, s, e]
      end

      dof_fun!(l_R, l_Q, l_Qvisc, l_aux)

      @unroll for s = 1:nRstate
        R[n, s, e] = l_R[s]
      end
    end
  end
end

"""
    knl_indefinite_stack_integral!(::Val{dim}, ::Val{N}, ::Val{nstate},
                                            ::Val{nauxstate}, ::Val{nvertelem},
                                            int_knl!, Q, auxstate, vgeo, Imat,
                                            elems, ::Val{outstate}
                                           ) where {dim, N, nstate, nauxstate,
                                                    outstate, nvertelem}

Computational kernel: compute indefinite integral along the vertical stack

See [`DGBalanceLaw`](@ref) for usage.
"""
function knl_indefinite_stack_integral!(::Val{dim}, ::Val{N}, ::Val{nstate},
                                        ::Val{nauxstate}, ::Val{nvertelem},
                                        int_knl!, P, Q, auxstate, vgeo, Imat,
                                        elems, ::Val{outstate}
                                       ) where {dim, N, nstate, nauxstate,
                                                outstate, nvertelem}
  DFloat = eltype(Q)

  Nq = N + 1
  Nqj = dim == 2 ? 1 : Nq

  nout = length(outstate)

  l_Q = MArray{Tuple{nstate}, DFloat}(undef)
  l_aux = MArray{Tuple{nauxstate}, DFloat}(undef)
  l_knl = MArray{Tuple{nout, Nq}, DFloat}(undef)
  # note that k is the second not 4th index (since this is scratch memory and k
  # needs to be persistent across threads)
  l_int = @scratch DFloat (nout + 1, Nq, Nq, Nqj) 2

  s_I = @shmem DFloat (Nq, Nq)

  @inbounds @loop for k in (1; threadIdx().z)
    @loop for i in (1:Nq; threadIdx().x)
      @unroll for n = 1:Nq
        s_I[i, n] = Imat[i, n]
      end
    end
  end
  @synchronize

  @inbounds @loop for eh in (elems; blockIdx().x)
    # Initialize the constant state at zero
    @loop for j in (1:Nqj; threadIdx().y)
      @loop for i in (1:Nq; threadIdx().x)
        @unroll for k in 1:Nq
          @unroll for s = 1:nout
            l_int[s, k, i, j] = 0
          end
        end
      end
    end
    # Loop up the stack of elements
    for ev = 1:nvertelem
      e = ev + (eh - 1) * nvertelem

      # Evaluate the integral kernel at each DOF in the slabk
      @loop for j in (1:Nqj; threadIdx().y)
        @loop for i in (1:Nq; threadIdx().x)
          # loop up the pencil
          @unroll for k in 1:Nq
            ijk = i + Nq * ((j-1) + Nqj * (k-1))
            Jc = vgeo[ijk, _JcV, e]
            @unroll for s = 1:nstate
              l_Q[s] = Q[ijk, s, e]
            end

            @unroll for s = 1:nauxstate
              l_aux[s] = auxstate[ijk, s, e]
            end

            int_knl!(view(l_knl, :, k), l_Q, l_aux)

            # multiply in the curve jacobian
            @unroll for s = 1:nout
              l_knl[s, k] *= Jc
            end
          end

          # Evaluate the integral up the element
          @unroll for s = 1:nout
            @unroll for k in 1:Nq
              @unroll for n in 1:Nq
                l_int[s, k, i, j] += s_I[k, n] * l_knl[s, n]
              end
            end
          end

          # Store out to memory and reset the background value for next element
          @unroll for k in 1:Nq
            ijk = i + Nq * ((j-1) + Nqj * (k-1))
            @unroll for ind_out = 1:nout
              s = outstate[ind_out]
              P[ijk, s, e] = l_int[ind_out, k, i, j]
              l_int[ind_out, k, i, j] = l_int[ind_out, Nq, i, j]
            end
          end
        #FIXME
        end
      end
    end
  end
  nothing
end

function knl_reverse_indefinite_stack_integral!(::Val{dim}, ::Val{N},
                                                ::Val{nvertelem}, P, elems,
                                                ::Val{outstate},
                                                ::Val{instate}
                                               ) where {dim, N, outstate,
                                                        instate, nvertelem}
  DFloat = eltype(P)

  Nq = N + 1
  Nqj = dim == 2 ? 1 : Nq

  nout = length(outstate)

  # note that k is the second not 4th index (since this is scratch memory and k
  # needs to be persistent across threads)
  l_T = MArray{Tuple{nout}, DFloat}(undef)
  l_V = MArray{Tuple{nout}, DFloat}(undef)

  @inbounds @loop for eh in (elems; blockIdx().x)
    # Initialize the constant state at zero
    @loop for j in (1:Nqj; threadIdx().y)
      @loop for i in (1:Nq; threadIdx().x)
        ijk = i + Nq * ((j-1) + Nqj * (Nq-1))
        et = nvertelem + (eh - 1) * nvertelem
        @unroll for s = 1:nout
          l_T[s] = P[ijk, instate[s], et]
        end

        # Loop up the stack of elements
        for ev = 1:nvertelem
          e = ev + (eh - 1) * nvertelem
          @unroll for k in 1:Nq
            ijk = i + Nq * ((j-1) + Nqj * (k-1))
            #=
            @unroll for s = 1:nout
              l_V[s] = P[ijk, instate[s], e]
            end
            =# 
            @unroll for s = 1:nout
              P[ijk, outstate[s], e] = l_T[s] #l_T[s] - l_V[s]
            end
          end
        end
      end
    end
  end
  nothing
end

<<<<<<< HEAD


"""
    knl_dynsgs!(::Val{dim}, ::Val{N}, ::Val{nstate}, ::Val{nviscstate},
               ::Val{nauxstate}, inviscid_flux!, source!, rhs, Q, auxstate,
               vgeo, t, D, elems) where {dim, N, nstate, nviscstate,

Computational kernel: computes the elementwise residual infinity norm 
and the global (state - mean(state)) for the dyn-SGS model. Output is the model 
viscosity as defined by Marras. An approximation is used with the dQdt term omitted.
μmax = |dQ|_Ω / |Q - overbar{Q}|_Ω
"""
function knl_dynsgs(::Val{dim}, ::Val{N},
                    ::Val{nstate}, ::Val{nviscstate},
                    ::Val{nauxstate},
                    inviscid_flux!, source!,
                    rhs, Q, auxstate, vgeo, t,
                    D, elems) where {dim, N, nstate, nviscstate,
                                     nauxstate}
  
  #FIXME kernels need muted quantities for GPU functionality. All values except the returned viscosity
  # parameter are local to this kernel 
  
  DFloat = eltype(Q)

  Nq = N + 1

  Nqk = dim == 2 ? 1 : Nq

  s_Finviscid = @shmem DFloat (3, Nq, Nq, Nqk, nstate)
  s_Dinviscid = @shmem DFloat (Nq, Nq)
  l_res = @scratch DFloat (nstate, Nq, Nq, Nqk) 3
  l_diff = @scratch DFloat (nstate, Nq, Nq, Nqk) 3
  l_dynvis = @scratch DFloat (nstate, Nq, Nq, Nqk) 3
  
  source! !== nothing && (l_S = MArray{Tuple{nstate}, DFloat}(undef))
  l_Qinviscid = MArray{Tuple{nstate}, DFloat}(undef)
  l_aux = MArray{Tuple{nauxstate}, DFloat}(undef)
  l_Finviscid = MArray{Tuple{3, nstate}, DFloat}(undef)
=======
"""
    knl_apply_filter!(::Val{dim}, ::Val{N}, ::Val{nstate}, ::Val{horizontal},
                      ::Val{vertical}, Q, ::Val{states}, filtermatrix,
                      elems) where {dim, N, nstate, states, horizontal, vertical}

Computational kernel: Applies the `filtermatrix` to the `states` of `Q`.

The arguments `horizontal` and `vertical` are used to control if the filter is
applied in the horizontal and vertical reference directions, respectively.
"""
function knl_apply_filter!(::Val{dim}, ::Val{N}, ::Val{nstate},
                           ::Val{horizontal}, ::Val{vertical}, Q,
                           ::Val{states}, filtermatrix,
                           elems) where {dim, N, nstate, horizontal, vertical,
                                         states}
  DFloat = eltype(Q)

  Nq = N + 1
  Nqk = dim == 2 ? 1 : Nq

  filterinξ = horizontal
  filterinη = dim == 2 ? vertical : horizontal
  filterinζ = dim == 2 ? false : vertical

  # Return if we are not filtering in any direction
  if !(filterinξ || filterinη || filterinζ)
    return
  end

  nfilterstates = length(states)

  s_filter = @shmem DFloat (Nq, Nq)
  s_Q = @shmem DFloat (Nq, Nq, Nqk, nfilterstates)
  l_Qfiltered = @scratch DFloat (nfilterstates, Nq, Nq, Nqk) 3
>>>>>>> 8605a8b1

  @inbounds @loop for k in (1; threadIdx().z)
    @loop for j in (1:Nq; threadIdx().y)
      @loop for i in (1:Nq; threadIdx().x)
<<<<<<< HEAD
        s_Dinviscid[i, j] = D[i, j]
=======
        s_filter[i, j] = filtermatrix[i, j]
>>>>>>> 8605a8b1
      end
    end
  end

  @inbounds @loop for e in (elems; blockIdx().x)
    @loop for k in (1:Nqk; threadIdx().z)
      @loop for j in (1:Nq; threadIdx().y)
        @loop for i in (1:Nq; threadIdx().x)
<<<<<<< HEAD
          ijk = i + Nq * ((j-1) + Nq * (k-1))
          MJ = vgeo[ijk, _M, e]
          ξx, ξy, ξz = vgeo[ijk,_ξx,e], vgeo[ijk,_ξy,e], vgeo[ijk,_ξz,e]
          ηx, ηy, ηz = vgeo[ijk,_ηx,e], vgeo[ijk,_ηy,e], vgeo[ijk,_ηz,e]
          ζx, ζy, ζz = vgeo[ijk,_ζx,e], vgeo[ijk,_ζy,e], vgeo[ijk,_ζz,e]
          @unroll for s = 1:nstate
            l_res[s, i, j, k] = rhs[ijk, s, e]
          end
          @unroll for s = 1:nstate
            l_Qinviscid[s] = Q[ijk, s, e]
          end
          @unroll for s = 1:nauxstate
            l_aux[s] = auxstate[ijk, s, e]
          end
          inviscid_flux!(l_Finviscid, l_Qinviscid, l_aux, t)
          @unroll for s = 1:nstate
            s_Finviscid[1,i,j,k,s] = MJ * (ξx*l_Finviscid[1,s] + ξy*l_Finviscid[2,s] + ξz*l_Finviscid[3,s])
            s_Finviscid[2,i,j,k,s] = MJ * (ηx*l_Finviscid[1,s] + ηy*l_Finviscid[2,s] + ηz*l_Finviscid[3,s])
            s_Finviscid[3,i,j,k,s] = MJ * (ζx*l_Finviscid[1,s] + ζy*l_Finviscid[2,s] + ζz*l_Finviscid[3,s])
          end
          if source! !== nothing
            source!(l_S, l_Qinviscid, l_aux, t)
            @unroll for s = 1:nstate
              l_res[s, i, j, k] += l_S[s]
=======
          @unroll for fs = 1:nfilterstates
            l_Qfiltered[fs, i, j, k] = zero(DFloat)
          end

          ijk = i + Nq * ((j-1) + Nq * (k-1))

          @unroll for fs = 1:nfilterstates
            s_Q[i, j, k, fs] = Q[ijk, states[fs], e]
          end
        end
      end
    end


    if filterinξ
      @synchronize
      @loop for k in (1:Nqk; threadIdx().z)
        @loop for j in (1:Nq; threadIdx().y)
          @loop for i in (1:Nq; threadIdx().x)
            @unroll for n = 1:Nq
              @unroll for fs = 1:nfilterstates
                l_Qfiltered[fs, i, j, k] += s_filter[i, n] * s_Q[n, j, k, fs]
              end
            end
          end
        end
      end

      if filterinη || filterinζ
        @loop for k in (1:Nqk; threadIdx().z)
          @loop for j in (1:Nq; threadIdx().y)
            @loop for i in (1:Nq; threadIdx().x)
              @unroll for fs = 1:nfilterstates
                s_Q[i, j, k, fs] = l_Qfiltered[fs, i, j, k]
                l_Qfiltered[fs, i, j, k] = zero(DFloat)
              end
            end
          end
        end
      end
    end

    if filterinη
      @synchronize
      @loop for k in (1:Nqk; threadIdx().z)
        @loop for j in (1:Nq; threadIdx().y)
          @loop for i in (1:Nq; threadIdx().x)
            @unroll for n = 1:Nq
              @unroll for fs = 1:nfilterstates
                l_Qfiltered[fs, i, j, k] += s_filter[j, n] * s_Q[i, n, k, fs]
              end
            end
          end
        end
      end

      if filterinζ
        @loop for k in (1:Nqk; threadIdx().z)
          @loop for j in (1:Nq; threadIdx().y)
            @loop for i in (1:Nq; threadIdx().x)
              @unroll for fs = 1:nfilterstates
                s_Q[i, j, k, fs] = l_Qfiltered[fs, i, j, k]
                (l_Qfiltered[fs, i, j, k] = zero(DFloat))
              end
>>>>>>> 8605a8b1
            end
          end
        end
      end
    end

<<<<<<< HEAD
    @synchronize
    @unroll for s = 5
      meanQ = mean(Q[:,s,e])
      @loop for k in (1:Nqk; threadIdx().z)
        @loop for j in (1:Nq; threadIdx().y)
          @loop for i in (1:Nq; threadIdx().x)
            ijk = i + Nq * ((j-1) + Nq * (k-1))
            MJI = vgeo[ijk, _MI, e]
            for n = 1:Nq
              Dni = s_Dinviscid[n, i]
              Dnj = s_Dinviscid[n, j]
              Nqk > 1 && (Dnk = s_Dinviscid[n, k])
              # ξ-grid lines
              l_res[s, i, j, k] += MJI * Dni * s_Finviscid[1, n, j, k, s]
              # η-grid lines
              l_res[s, i, j, k] += MJI * Dnj * s_Finviscid[2, i, n, k, s]
              # ζ-grid lines
              Nqk > 1 && (l_res[s, i, j, k] += MJI * Dnk * s_Finviscid[3, i, j, n, s])
              # compute residuals and difference from mean state
              l_res[s, i, j, k] = abs(l_res[s, i, j, k])
              diff = abs(l_Qinviscid[s] - meanQ)
              l_diff[s, i, j, k] = diff 
              l_dynvis[5, i, j, k] = l_res[5, i, j, k] / l_diff[5, i, j, k] 
=======
    if filterinζ
      @synchronize
      @loop for k in (1:Nqk; threadIdx().z)
        @loop for j in (1:Nq; threadIdx().y)
          @loop for i in (1:Nq; threadIdx().x)
            @unroll for n = 1:Nq
              @unroll for fs = 1:nfilterstates
                l_Qfiltered[fs, i, j, k] += s_filter[k, n] * s_Q[i, j, n, fs]
              end
>>>>>>> 8605a8b1
            end
          end
        end
      end
<<<<<<< HEAD
      #@show((s,maximum(l_res[5,:,:,:]),maximum(l_diff[5,:,:,:,])))
    end
  end
  @synchronize
  return maximum(l_dynvis[5,:,:,:])
end
=======
    end

    # Store result
    @loop for k in (1:Nqk; threadIdx().z)
      @loop for j in (1:Nq; threadIdx().y)
        @loop for i in (1:Nq; threadIdx().x)
          ijk = i + Nq * ((j-1) + Nq * (k-1))
          @unroll for fs = 1:nfilterstates
            Q[ijk, states[fs], e] = l_Qfiltered[fs, i, j, k]
          end
        end
      end
    end

    @synchronize
  end
  nothing
end
>>>>>>> 8605a8b1
<|MERGE_RESOLUTION|>--- conflicted
+++ resolved
@@ -2,7 +2,6 @@
 @init @require CUDAnative = "be33ccc6-a3ff-5ff2-a52e-74243cff1e17" begin
   using .CUDAnative
 end
-using Statistics
 
 # {{{ FIXME: remove this after we've figure out how to pass through to kernel
 const _ξx, _ηx, _ζx = Grids._ξx, Grids._ηx, Grids._ζx
@@ -68,17 +67,6 @@
       end
     end
   end
-    
-  #=  
-  @inbounds @loop for e in (elems; blockIdx().x)
-    k = Nqk 
-    @loop for j in (1:Nq; threadIdx().y)
-      @loop for i in (1:Nq; threadIdx().x)
-        l_aux[] = 
-      end
-    end
-  end
-  =#
 
   @inbounds @loop for e in (elems; blockIdx().x)
     @loop for k in (1:Nqk; threadIdx().z)
@@ -122,6 +110,7 @@
 
           if source! !== nothing
             source!(l_S, l_Q, l_aux, t)
+
             @unroll for s = 1:nstate
               l_rhs[s, i, j, k] += l_S[s]
             end
@@ -803,7 +792,7 @@
   l_knl = MArray{Tuple{nout, Nq}, DFloat}(undef)
   # note that k is the second not 4th index (since this is scratch memory and k
   # needs to be persistent across threads)
-  l_int = @scratch DFloat (nout + 1, Nq, Nq, Nqj) 2
+  l_int = @scratch DFloat (nout, Nq, Nq, Nqj) 2
 
   s_I = @shmem DFloat (Nq, Nq)
 
@@ -872,7 +861,6 @@
               l_int[ind_out, k, i, j] = l_int[ind_out, Nq, i, j]
             end
           end
-        #FIXME
         end
       end
     end
@@ -913,13 +901,11 @@
           e = ev + (eh - 1) * nvertelem
           @unroll for k in 1:Nq
             ijk = i + Nq * ((j-1) + Nqj * (k-1))
-            #=
             @unroll for s = 1:nout
               l_V[s] = P[ijk, instate[s], e]
             end
-            =# 
             @unroll for s = 1:nout
-              P[ijk, outstate[s], e] = l_T[s] #l_T[s] - l_V[s]
+              P[ijk, outstate[s], e] = l_T[s] - l_V[s]
             end
           end
         end
@@ -929,47 +915,6 @@
   nothing
 end
 
-<<<<<<< HEAD
-
-
-"""
-    knl_dynsgs!(::Val{dim}, ::Val{N}, ::Val{nstate}, ::Val{nviscstate},
-               ::Val{nauxstate}, inviscid_flux!, source!, rhs, Q, auxstate,
-               vgeo, t, D, elems) where {dim, N, nstate, nviscstate,
-
-Computational kernel: computes the elementwise residual infinity norm 
-and the global (state - mean(state)) for the dyn-SGS model. Output is the model 
-viscosity as defined by Marras. An approximation is used with the dQdt term omitted.
-μmax = |dQ|_Ω / |Q - overbar{Q}|_Ω
-"""
-function knl_dynsgs(::Val{dim}, ::Val{N},
-                    ::Val{nstate}, ::Val{nviscstate},
-                    ::Val{nauxstate},
-                    inviscid_flux!, source!,
-                    rhs, Q, auxstate, vgeo, t,
-                    D, elems) where {dim, N, nstate, nviscstate,
-                                     nauxstate}
-  
-  #FIXME kernels need muted quantities for GPU functionality. All values except the returned viscosity
-  # parameter are local to this kernel 
-  
-  DFloat = eltype(Q)
-
-  Nq = N + 1
-
-  Nqk = dim == 2 ? 1 : Nq
-
-  s_Finviscid = @shmem DFloat (3, Nq, Nq, Nqk, nstate)
-  s_Dinviscid = @shmem DFloat (Nq, Nq)
-  l_res = @scratch DFloat (nstate, Nq, Nq, Nqk) 3
-  l_diff = @scratch DFloat (nstate, Nq, Nq, Nqk) 3
-  l_dynvis = @scratch DFloat (nstate, Nq, Nq, Nqk) 3
-  
-  source! !== nothing && (l_S = MArray{Tuple{nstate}, DFloat}(undef))
-  l_Qinviscid = MArray{Tuple{nstate}, DFloat}(undef)
-  l_aux = MArray{Tuple{nauxstate}, DFloat}(undef)
-  l_Finviscid = MArray{Tuple{3, nstate}, DFloat}(undef)
-=======
 """
     knl_apply_filter!(::Val{dim}, ::Val{N}, ::Val{nstate}, ::Val{horizontal},
                       ::Val{vertical}, Q, ::Val{states}, filtermatrix,
@@ -1004,16 +949,11 @@
   s_filter = @shmem DFloat (Nq, Nq)
   s_Q = @shmem DFloat (Nq, Nq, Nqk, nfilterstates)
   l_Qfiltered = @scratch DFloat (nfilterstates, Nq, Nq, Nqk) 3
->>>>>>> 8605a8b1
 
   @inbounds @loop for k in (1; threadIdx().z)
     @loop for j in (1:Nq; threadIdx().y)
       @loop for i in (1:Nq; threadIdx().x)
-<<<<<<< HEAD
-        s_Dinviscid[i, j] = D[i, j]
-=======
         s_filter[i, j] = filtermatrix[i, j]
->>>>>>> 8605a8b1
       end
     end
   end
@@ -1022,32 +962,6 @@
     @loop for k in (1:Nqk; threadIdx().z)
       @loop for j in (1:Nq; threadIdx().y)
         @loop for i in (1:Nq; threadIdx().x)
-<<<<<<< HEAD
-          ijk = i + Nq * ((j-1) + Nq * (k-1))
-          MJ = vgeo[ijk, _M, e]
-          ξx, ξy, ξz = vgeo[ijk,_ξx,e], vgeo[ijk,_ξy,e], vgeo[ijk,_ξz,e]
-          ηx, ηy, ηz = vgeo[ijk,_ηx,e], vgeo[ijk,_ηy,e], vgeo[ijk,_ηz,e]
-          ζx, ζy, ζz = vgeo[ijk,_ζx,e], vgeo[ijk,_ζy,e], vgeo[ijk,_ζz,e]
-          @unroll for s = 1:nstate
-            l_res[s, i, j, k] = rhs[ijk, s, e]
-          end
-          @unroll for s = 1:nstate
-            l_Qinviscid[s] = Q[ijk, s, e]
-          end
-          @unroll for s = 1:nauxstate
-            l_aux[s] = auxstate[ijk, s, e]
-          end
-          inviscid_flux!(l_Finviscid, l_Qinviscid, l_aux, t)
-          @unroll for s = 1:nstate
-            s_Finviscid[1,i,j,k,s] = MJ * (ξx*l_Finviscid[1,s] + ξy*l_Finviscid[2,s] + ξz*l_Finviscid[3,s])
-            s_Finviscid[2,i,j,k,s] = MJ * (ηx*l_Finviscid[1,s] + ηy*l_Finviscid[2,s] + ηz*l_Finviscid[3,s])
-            s_Finviscid[3,i,j,k,s] = MJ * (ζx*l_Finviscid[1,s] + ζy*l_Finviscid[2,s] + ζz*l_Finviscid[3,s])
-          end
-          if source! !== nothing
-            source!(l_S, l_Qinviscid, l_aux, t)
-            @unroll for s = 1:nstate
-              l_res[s, i, j, k] += l_S[s]
-=======
           @unroll for fs = 1:nfilterstates
             l_Qfiltered[fs, i, j, k] = zero(DFloat)
           end
@@ -1112,38 +1026,12 @@
                 s_Q[i, j, k, fs] = l_Qfiltered[fs, i, j, k]
                 (l_Qfiltered[fs, i, j, k] = zero(DFloat))
               end
->>>>>>> 8605a8b1
-            end
-          end
-        end
-      end
-    end
-
-<<<<<<< HEAD
-    @synchronize
-    @unroll for s = 5
-      meanQ = mean(Q[:,s,e])
-      @loop for k in (1:Nqk; threadIdx().z)
-        @loop for j in (1:Nq; threadIdx().y)
-          @loop for i in (1:Nq; threadIdx().x)
-            ijk = i + Nq * ((j-1) + Nq * (k-1))
-            MJI = vgeo[ijk, _MI, e]
-            for n = 1:Nq
-              Dni = s_Dinviscid[n, i]
-              Dnj = s_Dinviscid[n, j]
-              Nqk > 1 && (Dnk = s_Dinviscid[n, k])
-              # ξ-grid lines
-              l_res[s, i, j, k] += MJI * Dni * s_Finviscid[1, n, j, k, s]
-              # η-grid lines
-              l_res[s, i, j, k] += MJI * Dnj * s_Finviscid[2, i, n, k, s]
-              # ζ-grid lines
-              Nqk > 1 && (l_res[s, i, j, k] += MJI * Dnk * s_Finviscid[3, i, j, n, s])
-              # compute residuals and difference from mean state
-              l_res[s, i, j, k] = abs(l_res[s, i, j, k])
-              diff = abs(l_Qinviscid[s] - meanQ)
-              l_diff[s, i, j, k] = diff 
-              l_dynvis[5, i, j, k] = l_res[5, i, j, k] / l_diff[5, i, j, k] 
-=======
+            end
+          end
+        end
+      end
+    end
+
     if filterinζ
       @synchronize
       @loop for k in (1:Nqk; threadIdx().z)
@@ -1153,19 +1041,10 @@
               @unroll for fs = 1:nfilterstates
                 l_Qfiltered[fs, i, j, k] += s_filter[k, n] * s_Q[i, j, n, fs]
               end
->>>>>>> 8605a8b1
-            end
-          end
-        end
-      end
-<<<<<<< HEAD
-      #@show((s,maximum(l_res[5,:,:,:]),maximum(l_diff[5,:,:,:,])))
-    end
-  end
-  @synchronize
-  return maximum(l_dynvis[5,:,:,:])
-end
-=======
+            end
+          end
+        end
+      end
     end
 
     # Store result
@@ -1183,5 +1062,4 @@
     @synchronize
   end
   nothing
-end
->>>>>>> 8605a8b1
+end