--- conflicted
+++ resolved
@@ -296,20 +296,12 @@
                                                     cns_flux!, 
                                                     wavespeed,
                                                     preflux),
-<<<<<<< HEAD
-                           #numerical_boundary_flux! = (x...) -> 
-                           #NumericalFluxes.rusanov_boundary_flux!(x...,
-                           #                         cns_flux!,
-                           #                         wavespeed,
-                           #                         preflux),
-=======
                            numerical_boundary_flux! = (x...) -> 
                            NumericalFluxes.rusanov_boundary_flux!(x...,
                                                     cns_flux!,
                                                     dim == 2 ? bcstate2D! : bcstate3D!,
                                                     wavespeed,
                                                     preflux),
->>>>>>> f4cd5d79
                            number_gradient_states = _ngradstates,
                            states_for_gradient_transform =
                             _states_for_gradient_transform,
