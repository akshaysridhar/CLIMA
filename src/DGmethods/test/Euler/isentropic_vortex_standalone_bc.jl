# Standard isentropic vortex test case.  For a more complete description of
# the setup see for Example 3 of:
#
# @article{ZHOU2003159,
#   author = {Y.C. Zhou and G.W. Wei},
#   title = {High resolution conjugate filters for the simulation of flows},
#   journal = {Journal of Computational Physics},
#   volume = {189},
#   number = {1},
#   pages = {159--179},
#   year = {2003},
#   doi = {10.1016/S0021-9991(03)00206-7},
#   url = {https://doi.org/10.1016/S0021-9991(03)00206-7},
# }
#
# This version runs the isentropic vortex as a stand alone test (no dependence
# on CLIMA moist thermodynamics)

using MPI
using CLIMA.Topologies
using CLIMA.Grids
using CLIMA.DGBalanceLawDiscretizations
using CLIMA.DGBalanceLawDiscretizations.NumericalFluxes
using CLIMA.MPIStateArrays
using CLIMA.LowStorageRungeKuttaMethod
using CLIMA.ODESolvers
using CLIMA.GenericCallbacks
using LinearAlgebra
using StaticArrays
using Logging, Printf, Dates

const _nstate = 5
const _ρ, _U, _V, _W, _E = 1:_nstate
const stateid = (ρid = _ρ, Uid = _U, Vid = _V, Wid = _W, Eid = _E)
const statenames = ("ρ", "U", "V", "W", "E")
const γ_exact = 7 // 5
if !@isdefined integration_testing
  const integration_testing =
    parse(Bool, lowercase(get(ENV,"JULIA_CLIMA_INTEGRATION_TESTING","false")))
  using Random
end

# preflux computation
@inline function preflux(Q, _...)
  γ::eltype(Q) = γ_exact
  @inbounds ρ, U, V, W, E = Q[_ρ], Q[_U], Q[_V], Q[_W], Q[_E]
  ρinv = 1 / ρ
  u, v, w = ρinv * U, ρinv * V, ρinv * W
  ((γ-1)*(E - ρinv * (U^2 + V^2 + W^2) / 2), u, v, w, ρinv)
end

# max eigenvalue
@inline function wavespeed(n, Q, aux, t, P, u, v, w, ρinv)
  γ::eltype(Q) = γ_exact
  @inbounds abs(n[1] * u + n[2] * v + n[3] * w) + sqrt(ρinv * γ * P)
end

# physical flux function
eulerflux!(F, Q, QV, aux, t) =
eulerflux!(F, Q, QV, aux, t, preflux(Q)...)

@inline function eulerflux!(F, Q, QV, aux, t, P, u, v, w, ρinv)
  @inbounds begin
    ρ, U, V, W, E = Q[_ρ], Q[_U], Q[_V], Q[_W], Q[_E]

    F[1, _ρ], F[2, _ρ], F[3, _ρ] = U          , V          , W
    F[1, _U], F[2, _U], F[3, _U] = u * U  + P , v * U      , w * U
    F[1, _V], F[2, _V], F[3, _V] = u * V      , v * V + P  , w * V
    F[1, _W], F[2, _W], F[3, _W] = u * W      , v * W      , w * W + P
    F[1, _E], F[2, _E], F[3, _E] = u * (E + P), v * (E + P), w * (E + P)
  end
end

@inline function auxiliary_state_initialization!(aux, x, y, z)
  @inbounds aux[1], aux[2], aux[3] = x, y, z
end

<<<<<<< HEAD
@inline function bcstate!(QP, _, _, _, auxM, bctype, t, _...)
=======
@inline function bcstate!(QP, _, _, _, _, auxM, bctype, t, _...)
>>>>>>> 64d7c32d
  @inbounds begin
    x, y, z = auxM[1], auxM[2], auxM[3]
    isentropicvortex!(QP, t, x, y, z)
    nothing
  end
end

# initial condition
const halfperiod = 5
function isentropicvortex!(Q, t, x, y, z, _...)
  DFloat = eltype(Q)

  γ::DFloat    = γ_exact
  uinf::DFloat = 2
  vinf::DFloat = 1
  Tinf::DFloat = 1
  λ::DFloat    = 5

  xs = x - uinf*t
  ys = y - vinf*t

  # make the function periodic
  xtn = floor((xs+halfperiod)/(2halfperiod))
  ytn = floor((ys+halfperiod)/(2halfperiod))
  xp = xs - xtn*2*halfperiod
  yp = ys - ytn*2*halfperiod

  rsq = xp^2 + yp^2

  u = uinf - λ*(1//2)*exp(1-rsq)*yp/π
  v = vinf + λ*(1//2)*exp(1-rsq)*xp/π
  w = zero(DFloat)

  ρ = (Tinf - ((γ-1)*λ^2*exp(2*(1-rsq))/(γ*16*π*π)))^(1/(γ-1))
  p = ρ^γ
  U = ρ*u
  V = ρ*v
  W = ρ*w
  E = p/(γ-1) + (1//2)*ρ*(u^2 + v^2 + w^2)

  if integration_testing
    @inbounds Q[_ρ], Q[_U], Q[_V], Q[_W], Q[_E] = ρ, U, V, W, E
  else
    @inbounds Q[_ρ], Q[_U], Q[_V], Q[_W], Q[_E] =
    10+rand(), rand(), rand(), rand(), 10+rand()
  end

end

function main(mpicomm, DFloat, topl::AbstractTopology{dim}, N, timeend,
              ArrayType, dt) where {dim}

  grid = DiscontinuousSpectralElementGrid(topl,
                                          FloatType = DFloat,
                                          DeviceArray = ArrayType,
                                          polynomialorder = N,
                                         )

  # spacedisc = data needed for evaluating the right-hand side function
  numflux!(x...) = NumericalFluxes.rusanov!(x..., eulerflux!, wavespeed,
                                            preflux)
  numbcflux!(x...) = NumericalFluxes.rusanov_boundary_flux!(x..., eulerflux!,
                                                           bcstate!, wavespeed,
                                                           preflux)
  spacedisc = DGBalanceLaw(grid = grid,
                           length_state_vector = _nstate,
                           flux! = eulerflux!,
                           numerical_flux! = numflux!,
                           auxiliary_state_length = 3,
                           auxiliary_state_initialization! =
                           auxiliary_state_initialization!,
                           numerical_boundary_flux! = numbcflux!,
                          )

  # This is a actual state/function that lives on the grid
  initialcondition(Q, x...) = isentropicvortex!(Q, DFloat(0), x...)
  Q = MPIStateArray(spacedisc, initialcondition)

  lsrk = LowStorageRungeKutta(spacedisc, Q; dt = dt, t0 = 0)

  eng0 = norm(Q)
  @info @sprintf """Starting
  norm(Q₀) = %.16e""" eng0

  # Set up the information callback
  starttime = Ref(now())
  cbinfo = GenericCallbacks.EveryXWallTimeSeconds(60, mpicomm) do (s=false)
    if s
      starttime[] = now()
    else
      energy = norm(Q)
      @info @sprintf """Update
  simtime = %.16e
  runtime = %s
  norm(Q) = %.16e""" ODESolvers.gettime(lsrk) Dates.format(convert(Dates.DateTime, Dates.now()-starttime[]), Dates.dateformat"HH:MM:SS") energy
    end
  end

  #= Paraview calculators:
  P = (0.4) * (E  - (U^2 + V^2 + W^2) / (2*ρ) - 9.81 * ρ * coordsZ)
  theta = (100000/287.0024093890231) * (P / 100000)^(1/1.4) / ρ
  =#
  step = [0]
  mkpath("vtk")
  cbvtk = GenericCallbacks.EveryXSimulationSteps(100) do (init=false)
    outprefix = @sprintf("vtk/isentropicvortex_%dD_mpirank%04d_step%04d",
                         dim, MPI.Comm_rank(mpicomm), step[1])
    @debug "doing VTK output" outprefix
    DGBalanceLawDiscretizations.writevtk(outprefix, Q, spacedisc, statenames)
    step[1] += 1
    nothing
  end

  # solve!(Q, lsrk; timeend=timeend, callbacks=(cbinfo, ))
  solve!(Q, lsrk; timeend=timeend, callbacks=(cbinfo, cbvtk))


  # Print some end of the simulation information
  engf = norm(Q)
  if integration_testing
    Qe = MPIStateArray(spacedisc,
                       (Q, x...) -> isentropicvortex!(Q, DFloat(timeend), x...))
    engfe = norm(Qe)
    errf = euclidean_distance(Q, Qe)
    @info @sprintf """Finished
    norm(Q)                 = %.16e
    norm(Q) / norm(Q₀)      = %.16e
    norm(Q) - norm(Q₀)      = %.16e
    norm(Q - Qe)            = %.16e
    norm(Q - Qe) / norm(Qe) = %.16e
    """ engf engf/eng0 engf-eng0 errf errf / engfe
  else
    @info @sprintf """Finished
    norm(Q)            = %.16e
    norm(Q) / norm(Q₀) = %.16e
    norm(Q) - norm(Q₀) = %.16e""" engf engf/eng0 engf-eng0
  end
  integration_testing ? errf : (engf / eng0)
end

function run(mpicomm, dim, Ne, N, timeend, DFloat, dt)
  ArrayType = Array

  brickrange = ntuple(j->range(DFloat(-halfperiod); length=Ne[j]+1,
                               stop=halfperiod), dim)
  topl = BrickTopology(mpicomm, brickrange, periodicity=ntuple(j->false, dim))
  main(mpicomm, DFloat, topl, N, timeend, ArrayType, dt)
end

using Test
let
  MPI.Initialized() || MPI.Init()
  Sys.iswindows() || (isinteractive() && MPI.finalize_atexit())
  mpicomm = MPI.COMM_WORLD
  if MPI.Comm_rank(mpicomm) == 0
    ll = uppercase(get(ENV, "JULIA_LOG_LEVEL", "INFO"))
    loglevel = ll == "DEBUG" ? Logging.Debug :
    ll == "WARN"  ? Logging.Warn  :
    ll == "ERROR" ? Logging.Error : Logging.Info
    global_logger(ConsoleLogger(stderr, loglevel))
  else
    global_logger(NullLogger())
  end

  if integration_testing
    timeend = 1
    numelem = (5, 5, 1)

    polynomialorder = 4

    expected_error = Array{Float64}(undef, 2, 3) # dim-1, lvl
    expected_error[1,1] = 5.7105308450995285e-01
    expected_error[1,2] = 6.9418479834512270e-02
    expected_error[1,3] = 3.2927533553245305e-03
    expected_error[2,1] = 1.7598355942969304e+00
    expected_error[2,2] = 2.1585634095568529e-01
    expected_error[2,3] = 1.0298579367557497e-02
    lvls = size(expected_error, 2)

    for DFloat in (Float64,) #Float32)
      for dim = 2:3
        err = zeros(DFloat, lvls)
        for l = 1:lvls
          Ne = ntuple(j->2^(l-1) * numelem[j], dim)
          dt = 1e-2 / Ne[1]
          nsteps = ceil(Int64, timeend / dt)
          dt = timeend / nsteps
          err[l] = run(mpicomm, dim, Ne, polynomialorder, timeend, DFloat, dt)
          @test err[l] ≈ DFloat(expected_error[dim-1, l])
        end
        @info begin
          msg = ""
          for l = 1:lvls-1
            rate = log2(err[l]) - log2(err[l+1])
            msg *= @sprintf("\n  rate for level %d = %e\n", l, rate)
          end
          msg
        end
      end
    end
  else
    numelem = (3, 4, 5)
    dt = 1e-3
    timeend = 2dt

    polynomialorder = 4

    mpicomm = MPI.COMM_WORLD

    check_engf_eng0 = Dict{Tuple{Int64, Int64, DataType}, AbstractFloat}()
    check_engf_eng0[2, 1, Float64] = 9.9999647263376656e-01
    check_engf_eng0[3, 1, Float64] = 9.9999538532437882e-01
    check_engf_eng0[2, 3, Float64] = 9.9999678213110155e-01
    check_engf_eng0[3, 3, Float64] = 9.9999479423880178e-01

    for DFloat in (Float64,) #Float32)
      for dim = 2:3
        Random.seed!(0)
        engf_eng0 = run(mpicomm, dim, numelem[1:dim], polynomialorder, timeend,
                        DFloat, dt)
        @test check_engf_eng0[dim, MPI.Comm_size(mpicomm), DFloat] ≈ engf_eng0
      end
    end
  end
end

isinteractive() || MPI.Finalize()

nothing<|MERGE_RESOLUTION|>--- conflicted
+++ resolved
@@ -75,11 +75,8 @@
   @inbounds aux[1], aux[2], aux[3] = x, y, z
 end
 
-<<<<<<< HEAD
-@inline function bcstate!(QP, _, _, _, auxM, bctype, t, _...)
-=======
+
 @inline function bcstate!(QP, _, _, _, _, auxM, bctype, t, _...)
->>>>>>> 64d7c32d
   @inbounds begin
     x, y, z = auxM[1], auxM[2], auxM[3]
     isentropicvortex!(QP, t, x, y, z)
