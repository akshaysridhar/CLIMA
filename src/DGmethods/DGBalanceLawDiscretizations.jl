"""
DG Balance Law Discretizations module.
Attempts to provide a reasonable implementation of a discontinuous Galerkin
method (in weak form) on tensor product quadrilateral (2D) and hexahedral (3D)
elements for balance laws of the form

```math
q_{,t} + Σ_{i=1,...d} F_{i,i} = s
```

where ``q`` is the state vector, ``F`` is the flux function, and ``s`` is the
source function. ``F`` includes both the "inviscid" and "viscous" fluxes. Note
that this is a space only discretization, time must be advanced using some
ordinary differential equations methods; see [`ODESolvers`](@ref).

Much of the notation used in this module follows Hesthaven and Warburton (2008).

!!! note

    We plan to switch to a skew-symmetric formulation (at which time this note
    will be removed)

!!! references

    ```
    @BOOK{HesthavenWarburton2008,
      title = {Nodal Discontinuous {G}alerkin Methods: {A}lgorithms, Analysis,
               and Applications},
      publisher = {Springer-Verlag New York},
      year = {2008},
      author = {Hesthaven, Jan S. and Warburton, Tim},
      volume = {54},
      series = {Texts in Applied Mathematics},
      doi = {10.1007/978-0-387-72067-8}
    }
    ```
"""
module DGBalanceLawDiscretizations

using MPI
using ...Grids
using ...MPIStateArrays
using Documenter
using StaticArrays
using ...SpaceMethods
using DocStringExtensions
using ...Topologies

export DGBalanceLaw

# {{{ FIXME: remove this after we've figure out how to pass through to kernel
const _nvgeo = 14
const _ξx, _ηx, _ζx, _ξy, _ηy, _ζy, _ξz, _ηz, _ζz, _MJ, _MJI,
       _x, _y, _z = 1:_nvgeo

const _nsgeo = 5
const _nx, _ny, _nz, _sMJ, _vMJI = 1:_nsgeo
# }}}

include("DGBalanceLawDiscretizations_kernels.jl")
include("NumericalFluxes.jl")

"""
    DGBalanceLaw <: AbstractDGMethod

This contains the necessary information for a discontinuous Galerkin method for
balance laws.

See also: Outer constructor [`DGBalanceLaw`](@ref)

# Fields

$(DocStringExtensions.FIELDS)

"""
struct DGBalanceLaw <: AbstractDGMethod
  "computational grid / mesh"
  grid::DiscontinuousSpectralElementGrid

  "number of state"
  nstate::Int

  "physical flux function"
  flux!::Function
<<<<<<< HEAD

  "numerical flux function"
  numerical_flux!::Function

  "numerical boundary flux function"
  numerical_boundary_flux!::Union{Nothing, Function}

  "storage for the viscous state"
  Qvisc::MPIStateArray

  "number of out states for gradient_transform!"
  number_gradient_states::Int

  "number of out states for the viscous_transform!"
  number_viscous_states::Int

  "tuple of states going into gradient_transform!"
  states_for_gradient_transform::Tuple

  "transform from state to variables to take gradient of"
  gradient_transform!::Union{Nothing, Function}

  "transform from Q and gradient state to viscous states"
  viscous_transform!::Union{Nothing, Function}

  "penalty for the viscous state computation"
  viscous_penalty!::Union{Nothing, Function}

  "boundary penalty for the viscous state computation (e.g., Dirichlet)"
  viscous_boundary_penalty!::Union{Nothing, Function}
=======

  "numerical flux function"
  numerical_flux!::Function

  "numerical boundary flux function"
  numerical_boundary_flux!::Union{Nothing, Function}

  "storage for the viscous flux state"
  QV::MPIStateArray

  "number of states in needed for viscous_transform!"
  nviscstate::Int

  "number of states needed for the viscous_flux!"
  nviscfluxstate::Int

  "tuple of states to take the gradient of"
  gradstates::Tuple

  "transform from state to variables to take gradient of"
  viscous_transform!::Union{Nothing, Function}

  "physical viscous flux function"
  viscous_flux!::Union{Nothing, Function}

  "viscous gradient numerical flux function"
  viscous_numerical_flux!::Union{Nothing, Function}

  "viscous gradient numerical boundary flux function (e.g., Dirichlet)"
  viscous_boundary_numerical_flux!::Union{Nothing, Function}
>>>>>>> 64d7c32d

  "auxiliary state array"
  auxstate::MPIStateArray

  "source function"
  source!::Union{Nothing, Function}
end

"""
<<<<<<< HEAD
    DGBalanceLaw(;grid::DiscontinuousSpectralElementGrid,
                 length_state_vector,
                 flux!,
                 numerical_flux!,
                 numerical_boundary_flux! = nothing,
                 states_for_gradient_transform = (),
                 number_gradient_states = 0,
                 number_viscous_states = 0,
                 gradient_transform! = nothing,
                 viscous_transform! = nothing,
                 viscous_penalty! = nothing,
                 viscous_boundary_penalty! = nothing,
                 auxiliary_state_length = 0,
                 auxiliary_state_initialization! = nothing,
                 source! = nothing)
=======
     DGBalanceLaw(; grid::DiscontinuousSpectralElementGrid, length_state_vector,
                  flux!, numerical_flux!, numerical_boundary_flux! = nothing,
                  viscous_flux! = nothing,
                  viscous_numerical_flux! = nothing,
                  viscous_boundary_numerical_flux! = nothing,
                  auxiliary_state_length=0,
                  auxiliary_state_initialization! = nothing,
                  source! = nothing)
>>>>>>> 64d7c32d

Constructs a `DGBalanceLaw` spatial discretization type for the physics defined
by `flux!` and `source!`. The computational domain is defined by `grid`. The
number of state variables is defined by `length_state_vector`. The user may also
specify an auxiliary state which will be unpacked by the compute kernel passed
on to the user-defined flux and numerical flux functions. The source function
`source!` is optional.

The flux function is called with data from a degree of freedom (DOF) as
```
flux!(F, Q, V, aux, t)
```
where
- `F` is an `MArray` of size `(dim, length_state_vector)` to be filled (note
  that this is uninitialized so the user must set to zero if is this desired)
- `Q` is the state to evaluate (`MArray`)
<<<<<<< HEAD
- `V` is the gradient-based state to evaluate (`MArray`)
=======
- `V` is the viscous state to evaluate (`MArray`)
>>>>>>> 64d7c32d
- `aux` is the user-defined auxiliary state (`MArray`)
- `t` is the current simulation time
Warning: Modifications to `Q` or `aux` may cause side effects and should be
avoided.

The numerical flux function is called with data from two DOFs as
```
numerical_flux!(F, nM, QM, VM, auxM, QP, VP, auxP, t)
```
where
- `F` is an `MVector` of length `length_state_vector` to be filled with the
  numerical flux across the face (note that this is uninitialized so user must
  set to zero if is this desired)
- `nM` is the unit outward normal to the face with respect to the minus side
  (`MVector` of length `3`)
- `QM` and `QP` are the minus and plus side states (`MArray`)
<<<<<<< HEAD
- `VM` and `VP` are the minus and plus gradient-based side states (`MArray`)
=======
- `VM` and `VP` are the minus and plus viscous side states (`MArray`)
>>>>>>> 64d7c32d
- `auxM` and `auxP` are the auxiliary states (`MArray`)
- `t` is the current simulation time
Warning: Modifications to `nM`, `QM`, `auxM`, `QP`, or `auxP` may cause side
effects and should be avoided.

If `grid.topology` has a boundary then the function
`numerical_boundary_flux!` must be specified. This function is called
with the data from the neighbouring DOF as
```
numerical_boundary_flux!(F, nM, QM, VM, auxM, QP, VP, auxP, bctype, t)
```
where
- `F` is an `MArray` of size `(dim, length_state_vector)` to be filled with the
  numerical flux across the face (note that this is uninitialized so user must
  set to zero is this desired)
- `nM` is the unit outward normal to the face with respect to the minus side
  (`MVector` of length `3`)
- `QM` and `QP` are the minus and plus side states (`MArray`)
<<<<<<< HEAD
- `VM` and `VP` are the minus and plus gradient-based side states (`MArray`)
=======
- `VM` and `VP` are the minus and plus viscous side states (`MArray`)
>>>>>>> 64d7c32d
- `auxM` and `auxP` are the auxiliary states (`MArray`)
- `bctype` is the boundary condition flag for the connected face and element of
   `grid.elemtobndy`
- `t` is the current simulation time
Note: `QP` and `auxP` are filled with values based on degrees of freedom
referenced in `grid.vmapP`; `QP` and `auxP` may be modified by the calling
function.

Warning: Modifications to `nM`, `QM`, or `auxM` may cause side effects and
should be avoided.

If present the source function is called with data from a DOF as
```
source!(S, Q, aux, t)
```
where `S` is an `MVector` of length `length_state_vector` to be filled; other
arguments are the same as `flux!` and the same warning concerning `Q` and `aux`
applies.

When `auxiliary_state_initialization! !== nothing` then this is called on the
auxiliary state (assuming `auxiliary_state_length > 0`) as
```
auxiliary_state_initialization!(aux, x, y, z)
```
where `aux` is an `MArray` to fill with the auxiliary state for a DOF located at
Cartesian coordinate locations `(x, y, z)`; see also
[`grad_auxiliary_state!`](@ref) allows the user to take the gradient of a field
stored in the auxiliary state.

TODO: Add docs for
```
<<<<<<< HEAD
states_for_gradient_transform
number_gradient_states
number_viscous_states
gradient_transform!
viscous_transform!
viscous_penalty!
viscous_boundary_penalty!
=======
viscous_flux!
viscous_numerical_flux!
viscous_boundary_numerical_flux!
>>>>>>> 64d7c32d
```

!!! note

    If `(x, y, z)`, or data derived from this such as spherical coordinates, is
    needed in the flux or source the user is responsible to storing this in the
    auxiliary state

<<<<<<< HEAD
=======
!!! todo

    - support viscous fluxes (`gradstates` is in the argument list as part of
      this future interface)

>>>>>>> 64d7c32d
"""
function DGBalanceLaw(;grid::DiscontinuousSpectralElementGrid,
                      length_state_vector, flux!,
                      numerical_flux!,
                      numerical_boundary_flux! = nothing,
<<<<<<< HEAD
                      states_for_gradient_transform=(),
                      number_gradient_states=0,
                      number_viscous_states=0,
                      gradient_transform! = nothing,
                      viscous_transform! = nothing,
                      viscous_penalty! = nothing,
                      viscous_boundary_penalty! = nothing,
=======
                      gradstates=(),
                      nviscstate=0,
                      nviscfluxstate=0,
                      viscous_transform! = nothing,
                      viscous_flux! = nothing,
                      viscous_numerical_flux! = nothing,
                      viscous_boundary_numerical_flux! = nothing,
>>>>>>> 64d7c32d
                      auxiliary_state_length=0,
                      auxiliary_state_initialization! = nothing,
                      source! = nothing)

  topology = grid.topology
  Np = dofs_per_element(grid)
  h_vgeo = Array(grid.vgeo)
  DFloat = eltype(h_vgeo)
  DA = arraytype(grid)

  (Topologies.hasboundary(topology) &&
   numerical_boundary_flux! === nothing &&
   error("no `numerical_boundary_flux!` given when topology "*
         "has boundary"))

  if number_viscous_states > 0 || number_gradient_states > 0 ||
    length(states_for_gradient_transform) > 0

    # These should all be true in this case
    @assert number_viscous_states > 0
    @assert number_gradient_states > 0
    @assert length(states_for_gradient_transform) > 0
    @assert gradient_transform! !== nothing
    @assert viscous_transform! !== nothing
    @assert viscous_penalty! !== nothing
    (Topologies.hasboundary(topology)) && (@assert viscous_boundary_penalty! !==
                                           nothing)
  end

  # TODO: Clean up this MPIStateArray interface...
<<<<<<< HEAD
  Qvisc = MPIStateArray{Tuple{Np, number_viscous_states},
=======
  QV = MPIStateArray{Tuple{Np, nviscfluxstate},
>>>>>>> 64d7c32d
                     DFloat, DA
                    }(topology.mpicomm,
                      length(topology.elems),
                      realelems=topology.realelems,
                      ghostelems=topology.ghostelems,
                      sendelems=topology.sendelems,
                      nabrtorank=topology.nabrtorank,
                      nabrtorecv=topology.nabrtorecv,
                      nabrtosend=topology.nabrtosend,
                      weights=view(h_vgeo, :, grid.Mid, :),
                      commtag=111)

  auxstate = MPIStateArray{Tuple{Np, auxiliary_state_length}, DFloat, DA
                          }(topology.mpicomm,
                            length(topology.elems),
                            realelems=topology.realelems,
                            ghostelems=topology.ghostelems,
                            sendelems=topology.sendelems,
                            nabrtorank=topology.nabrtorank,
                            nabrtorecv=topology.nabrtorecv,
                            nabrtosend=topology.nabrtosend,
                            weights=view(h_vgeo, :, grid.Mid, :),
                            commtag=222)

  if auxiliary_state_initialization! !== nothing
    @assert auxiliary_state_length > 0
    dim = dimensionality(grid)
    N = polynomialorder(grid)
    vgeo = grid.vgeo
    initauxstate!(Val(dim), Val(N), Val(auxiliary_state_length),
                  auxiliary_state_initialization!, auxstate, vgeo,
                  topology.realelems)
    MPIStateArrays.start_ghost_exchange!(auxstate)
    MPIStateArrays.finish_ghost_exchange!(auxstate)
  end

  DGBalanceLaw(grid, length_state_vector, flux!,
               numerical_flux!, numerical_boundary_flux!,
<<<<<<< HEAD
               Qvisc, number_gradient_states, number_viscous_states,
               states_for_gradient_transform, gradient_transform!,
               viscous_transform!, viscous_penalty!,
               viscous_boundary_penalty!, auxstate, source!)
=======
               QV, nviscstate, nviscfluxstate, gradstates,
               viscous_transform!, viscous_flux!, viscous_numerical_flux!,
               viscous_boundary_numerical_flux!, auxstate, source!)
>>>>>>> 64d7c32d
end

"""
    MPIStateArray(disc::DGBalanceLaw; commtag=888)

Given a discretization `disc` constructs an `MPIStateArrays` for holding a
solution state. The optional `commtag` allows the user to set the tag to use for
communication with this `MPIStateArray`.
"""
function MPIStateArrays.MPIStateArray(disc::DGBalanceLaw; commtag=888)
  grid = disc.grid
  topology = disc.grid.topology
  nvar = disc.nstate
  # FIXME: Remove after updating CUDA
  h_vgeo = Array(disc.grid.vgeo)
  DFloat = eltype(h_vgeo)
  Np = dofs_per_element(grid)
  DA = arraytype(grid)
  MPIStateArray{Tuple{Np, nvar}, DFloat, DA}(topology.mpicomm,
                                             length(topology.elems),
                                             realelems=topology.realelems,
                                             ghostelems=topology.ghostelems,
                                             sendelems=topology.sendelems,
                                             nabrtorank=topology.nabrtorank,
                                             nabrtorecv=topology.nabrtorecv,
                                             nabrtosend=topology.nabrtosend,
                                             weights=view(h_vgeo, :,
                                                          disc.grid.Mid, :),
                                             commtag=commtag)
end

"""
    MPIStateArray(disc::DGBalanceLaw, initialization!::Function; commtag=888)

Given a discretization `disc` constructs an `MPIStateArrays` for holding a
solution state. The optional `commtag` allows the user to set the tag to use
for communication with this `MPIStateArray`.

After allocation the `MPIStateArray` is initialized using the function
`initialization!` which will be called as:
```
initialization!(Q, x, y, z, [aux])
```
where `Q` is an `MArray` with the solution state at a single degree of freedom
(DOF) to initialize and `(x,y,z)` is the coordinate point for the allocation. If
`disc` contains an auxiliary data the values of this at the DOF are passed
through as an `MArray` through the `aux` argument

!!! note

    `Q` is `undef` at start the function (i.e., not initialized to zero)

!!! note

    Modifications of the `aux` array will be discarded.

!!! todo

    GPUify this function to remove `host` and `device` data transfers

"""
function MPIStateArrays.MPIStateArray(disc::DGBalanceLaw,
                                      ic!::Function; commtag=888)
  Q = MPIStateArray(disc; commtag=commtag)

  nvar = disc.nstate
  grid = disc.grid
  vgeo = grid.vgeo
  Np = dofs_per_element(grid)
  auxstate = disc.auxstate
  nauxstate = size(auxstate, 2)

  # FIXME: GPUify me
  host_array = Array ∈ typeof(Q).parameters
  (h_vgeo, h_Q, h_auxstate) = host_array ? (vgeo, Q, auxstate) :
                                       (Array(vgeo), Array(Q), Array(auxstate))
  Qdof = MArray{Tuple{nvar}, eltype(h_Q)}(undef)
  auxdof = MArray{Tuple{nauxstate}, eltype(h_Q)}(undef)
  @inbounds for e = 1:size(Q, 3), i = 1:Np
    (x, y, z) = (h_vgeo[i, grid.xid, e], h_vgeo[i, grid.yid, e],
                 h_vgeo[i, grid.zid, e])
    if nauxstate > 0
      for s = 1:nauxstate
        auxdof[s] = h_auxstate[i, s, e]
      end
      ic!(Qdof, x, y, z, auxdof)
    else
      ic!(Qdof, x, y, z)
    end
    for n = 1:nvar
      h_Q[i, n, e] = Qdof[n]
    end
  end
  if !host_array
    Q .= h_Q
  end

  Q
end

"""
    MPIStateArray(initialization!::Function, disc::DGBalanceLaw; commtag=888)

Wrapper function to allow for calls of the form

```
MPIStateArray(disc) do  Q, x, y, z
  # fill Q
end
```

See also [`MPIStateArray`](@ref)
"""
MPIStateArrays.MPIStateArray(f::Function,
                             d::DGBalanceLaw; commtag=888
                            ) = MPIStateArray(d, f; commtag=commtag)

#TODO: Need to think about where this should really live. Grid? MPIStateArrays?
include("../Mesh/vtk.jl")

"""
    writevtk(prefix, Q::MPIStateArray, disc::DGBalanceLaw [, fieldnames])

Write a vtk file for all the fields in the state array `Q` using geometry and
connectivity information from `disc.grid`. The filename will start with `prefix`
which may also contain a directory path. The names used for each of the fields
in the vtk file can be specified through the collection of strings `fieldnames`;
if not specified the fields names will be `"Q1"` through `"Qk"` where `k` is the
number of states in `Q`, i.e., `k = size(Q,2)`.

"""
function writevtk(prefix, Q::MPIStateArray, disc::DGBalanceLaw,
                  fieldnames=nothing)
  vgeo = disc.grid.vgeo
  host_array = Array ∈ typeof(Q).parameters
  (h_vgeo, h_Q) = host_array ? (vgeo, Q.Q) : (Array(vgeo), Array(Q))
  writevtk_helper(prefix, h_vgeo, h_Q, disc.grid, fieldnames)
end


"""
    writevtk_helper(prefix, vgeo::Array, Q::Array, grid, fieldnames)

Internal helper function for `writevtk`
"""
function writevtk_helper(prefix, vgeo::Array, Q::Array, grid, fieldnames)

  dim = dimensionality(grid)
  N = polynomialorder(grid)
  Nq  = N+1

  nelem = size(Q)[end]
  Xid = (grid.xid, grid.yid, grid.zid)
  X = ntuple(j->reshape((@view vgeo[:, Xid[j], :]),
                        ntuple(j->Nq, dim)...,
                        nelem), dim)
  if fieldnames == nothing
    fields = ntuple(i->("Q$i", reshape((@view Q[:, i, :]),
                                       ntuple(j->Nq, dim)..., nelem)),
                    size(Q, 2))
  else
    fields = ntuple(i->(fieldnames[i], reshape((@view Q[:, i, :]),
                                               ntuple(j->Nq, dim)..., nelem)),
                    size(Q, 2))
  end
  writemesh(prefix, X...; fields=fields, realelems=grid.topology.realelems)
end

"""
    odefun!(disc::DGBalanceLaw, dQ::MPIStateArray, Q::MPIStateArray, t)

Evaluates the right-hand side of the discontinuous Galerkin semi-discretization
defined by `disc` at time `t` with state `Q`. The result is added into
`dQ`. Namely, the semi-discretization is of the form
```math
Q̇ = F(Q, t)
```
and after the call `dQ += F(Q, t)`
"""
function SpaceMethods.odefun!(disc::DGBalanceLaw, dQ::MPIStateArray,
                              Q::MPIStateArray, t)
  grid = disc.grid
  topology = grid.topology

  dim = dimensionality(grid)
  N = polynomialorder(grid)

<<<<<<< HEAD
  Qvisc = disc.Qvisc
  auxstate = disc.auxstate

  nstate = disc.nstate
  nviscstates = disc.number_viscous_states
  ngradstates = disc.number_gradient_states
=======
  QV = disc.QV
  auxstate = disc.auxstate

  nstate = disc.nstate
  nviscfluxstate = disc.nviscfluxstate
>>>>>>> 64d7c32d
  nauxstate = size(auxstate, 2)
  states_grad = disc.states_for_gradient_transform

  Dmat = grid.D
  vgeo = grid.vgeo
  sgeo = grid.sgeo
  vmapM = grid.vmapM
  vmapP = grid.vmapP
  elemtobndy = grid.elemtobndy


  ########################
  # Gradient Computation #
  ########################
  MPIStateArrays.start_ghost_exchange!(Q)

<<<<<<< HEAD
  if nviscstates > 0
=======
  if nviscfluxstate > 0
    error("Grad not implemented yet")
>>>>>>> 64d7c32d

    volumeviscterms!(Val(dim), Val(N), Val(nstate), Val(states_grad),
                     Val(ngradstates), Val(nviscstates), Val(nauxstate),
                     disc.viscous_transform!, disc.gradient_transform!, Q.Q,
                     Qvisc.Q, auxstate.Q, vgeo, t, Dmat, topology.realelems)

    MPIStateArrays.finish_ghost_recv!(Q)

    faceviscterms!(Val(dim), Val(N), Val(nstate), Val(states_grad),
                   Val(ngradstates), Val(nviscstates), Val(nauxstate),
                   disc.viscous_penalty!,
                   disc.viscous_boundary_penalty!,
                   disc.gradient_transform!, Q.Q, Qvisc.Q, auxstate.Q,
                   vgeo, sgeo, t, vmapM, vmapP, elemtobndy, topology.realelems)

<<<<<<< HEAD
    MPIStateArrays.start_ghost_exchange!(Qvisc)
=======
    MPIStateArrays.start_ghost_exchange!(QV)
>>>>>>> 64d7c32d
  end

  ###################
  # RHS Computation #
  ###################

<<<<<<< HEAD
  volumerhs!(Val(dim), Val(N), Val(nstate), Val(nviscstates), Val(nauxstate),
             disc.flux!, disc.source!, dQ.Q, Q.Q, Qvisc.Q, auxstate.Q,
             vgeo, t, Dmat, topology.realelems)

  MPIStateArrays.finish_ghost_recv!(nviscstates > 0 ? Qvisc : Q)

  nviscstates > 0 && MPIStateArrays.finish_ghost_recv!(Qvisc)
  nviscstates == 0 && MPIStateArrays.finish_ghost_recv!(Q)

  facerhs!(Val(dim), Val(N), Val(nstate), Val(nviscstates), Val(nauxstate),
           disc.numerical_flux!,
           disc.numerical_boundary_flux!, dQ.Q, Q.Q, Qvisc.Q,
=======
  volumerhs!(Val(dim), Val(N), Val(nstate), Val(nviscfluxstate), Val(nauxstate),
             disc.flux!, disc.source!, dQ.Q, Q.Q, QV.Q, auxstate.Q,
             vgeo, t, Dmat, topology.realelems)

  MPIStateArrays.finish_ghost_recv!(nviscfluxstate > 0 ? QV : Q)

  nviscfluxstate > 0 && MPIStateArrays.finish_ghost_recv!(QV)
  nviscfluxstate == 0 && MPIStateArrays.finish_ghost_recv!(Q)

  facerhs!(Val(dim), Val(N), Val(nstate), Val(nviscfluxstate), Val(nauxstate),
           disc.numerical_flux!,
           disc.numerical_boundary_flux!, dQ.Q, Q.Q, QV.Q,
>>>>>>> 64d7c32d
           auxstate.Q, vgeo, sgeo, t, vmapM, vmapP, elemtobndy,
           topology.realelems)

  # Just to be safe, we wait on the sends we started.
<<<<<<< HEAD
  MPIStateArrays.finish_ghost_send!(Qvisc)
=======
  MPIStateArrays.finish_ghost_send!(QV)
>>>>>>> 64d7c32d
  MPIStateArrays.finish_ghost_send!(Q)
end

"""
    grad_auxiliary_state!(disc, i, (ix, iy, iz))

Computes the gradient of a the field `i` of the constant auxiliary state of
`disc` and stores the `x, y, z` compoment in fields `ix, iy, iz` of constant
auxiliary state.

!!! note

    This only computes the element gradient not a DG gradient. If your constant
    auxiliary state is discontinuous this may or may not be what you want!
"""
function grad_auxiliary_state!(disc::DGBalanceLaw, id, (idx, idy, idz))
  grid = disc.grid
  topology = grid.topology

  dim = dimensionality(grid)
  N = polynomialorder(grid)

  auxstate = disc.auxstate

  nauxstate = size(auxstate, 2)

  @assert nauxstate >= max(id, idx, idy, idz)
  @assert 0 < min(id, idx, idy, idz)
  @assert allunique((idx, idy, idz))

  Dmat = grid.D
  vgeo = grid.vgeo

  elem_grad_field!(Val(dim), Val(N), Val(nauxstate), auxstate, vgeo,
                   Dmat, topology.elems, id, idx, idy, idz)
end

end<|MERGE_RESOLUTION|>--- conflicted
+++ resolved
@@ -82,7 +82,6 @@
 
   "physical flux function"
   flux!::Function
-<<<<<<< HEAD
 
   "numerical flux function"
   numerical_flux!::Function
@@ -90,37 +89,6 @@
   "numerical boundary flux function"
   numerical_boundary_flux!::Union{Nothing, Function}
 
-  "storage for the viscous state"
-  Qvisc::MPIStateArray
-
-  "number of out states for gradient_transform!"
-  number_gradient_states::Int
-
-  "number of out states for the viscous_transform!"
-  number_viscous_states::Int
-
-  "tuple of states going into gradient_transform!"
-  states_for_gradient_transform::Tuple
-
-  "transform from state to variables to take gradient of"
-  gradient_transform!::Union{Nothing, Function}
-
-  "transform from Q and gradient state to viscous states"
-  viscous_transform!::Union{Nothing, Function}
-
-  "penalty for the viscous state computation"
-  viscous_penalty!::Union{Nothing, Function}
-
-  "boundary penalty for the viscous state computation (e.g., Dirichlet)"
-  viscous_boundary_penalty!::Union{Nothing, Function}
-=======
-
-  "numerical flux function"
-  numerical_flux!::Function
-
-  "numerical boundary flux function"
-  numerical_boundary_flux!::Union{Nothing, Function}
-
   "storage for the viscous flux state"
   QV::MPIStateArray
 
@@ -144,7 +112,6 @@
 
   "viscous gradient numerical boundary flux function (e.g., Dirichlet)"
   viscous_boundary_numerical_flux!::Union{Nothing, Function}
->>>>>>> 64d7c32d
 
   "auxiliary state array"
   auxstate::MPIStateArray
@@ -154,23 +121,6 @@
 end
 
 """
-<<<<<<< HEAD
-    DGBalanceLaw(;grid::DiscontinuousSpectralElementGrid,
-                 length_state_vector,
-                 flux!,
-                 numerical_flux!,
-                 numerical_boundary_flux! = nothing,
-                 states_for_gradient_transform = (),
-                 number_gradient_states = 0,
-                 number_viscous_states = 0,
-                 gradient_transform! = nothing,
-                 viscous_transform! = nothing,
-                 viscous_penalty! = nothing,
-                 viscous_boundary_penalty! = nothing,
-                 auxiliary_state_length = 0,
-                 auxiliary_state_initialization! = nothing,
-                 source! = nothing)
-=======
      DGBalanceLaw(; grid::DiscontinuousSpectralElementGrid, length_state_vector,
                   flux!, numerical_flux!, numerical_boundary_flux! = nothing,
                   viscous_flux! = nothing,
@@ -179,7 +129,6 @@
                   auxiliary_state_length=0,
                   auxiliary_state_initialization! = nothing,
                   source! = nothing)
->>>>>>> 64d7c32d
 
 Constructs a `DGBalanceLaw` spatial discretization type for the physics defined
 by `flux!` and `source!`. The computational domain is defined by `grid`. The
@@ -196,11 +145,7 @@
 - `F` is an `MArray` of size `(dim, length_state_vector)` to be filled (note
   that this is uninitialized so the user must set to zero if is this desired)
 - `Q` is the state to evaluate (`MArray`)
-<<<<<<< HEAD
-- `V` is the gradient-based state to evaluate (`MArray`)
-=======
 - `V` is the viscous state to evaluate (`MArray`)
->>>>>>> 64d7c32d
 - `aux` is the user-defined auxiliary state (`MArray`)
 - `t` is the current simulation time
 Warning: Modifications to `Q` or `aux` may cause side effects and should be
@@ -217,11 +162,7 @@
 - `nM` is the unit outward normal to the face with respect to the minus side
   (`MVector` of length `3`)
 - `QM` and `QP` are the minus and plus side states (`MArray`)
-<<<<<<< HEAD
-- `VM` and `VP` are the minus and plus gradient-based side states (`MArray`)
-=======
 - `VM` and `VP` are the minus and plus viscous side states (`MArray`)
->>>>>>> 64d7c32d
 - `auxM` and `auxP` are the auxiliary states (`MArray`)
 - `t` is the current simulation time
 Warning: Modifications to `nM`, `QM`, `auxM`, `QP`, or `auxP` may cause side
@@ -240,11 +181,7 @@
 - `nM` is the unit outward normal to the face with respect to the minus side
   (`MVector` of length `3`)
 - `QM` and `QP` are the minus and plus side states (`MArray`)
-<<<<<<< HEAD
-- `VM` and `VP` are the minus and plus gradient-based side states (`MArray`)
-=======
 - `VM` and `VP` are the minus and plus viscous side states (`MArray`)
->>>>>>> 64d7c32d
 - `auxM` and `auxP` are the auxiliary states (`MArray`)
 - `bctype` is the boundary condition flag for the connected face and element of
    `grid.elemtobndy`
@@ -276,19 +213,9 @@
 
 TODO: Add docs for
 ```
-<<<<<<< HEAD
-states_for_gradient_transform
-number_gradient_states
-number_viscous_states
-gradient_transform!
-viscous_transform!
-viscous_penalty!
-viscous_boundary_penalty!
-=======
 viscous_flux!
 viscous_numerical_flux!
 viscous_boundary_numerical_flux!
->>>>>>> 64d7c32d
 ```
 
 !!! note
@@ -297,28 +224,16 @@
     needed in the flux or source the user is responsible to storing this in the
     auxiliary state
 
-<<<<<<< HEAD
-=======
 !!! todo
 
     - support viscous fluxes (`gradstates` is in the argument list as part of
       this future interface)
 
->>>>>>> 64d7c32d
 """
 function DGBalanceLaw(;grid::DiscontinuousSpectralElementGrid,
                       length_state_vector, flux!,
                       numerical_flux!,
                       numerical_boundary_flux! = nothing,
-<<<<<<< HEAD
-                      states_for_gradient_transform=(),
-                      number_gradient_states=0,
-                      number_viscous_states=0,
-                      gradient_transform! = nothing,
-                      viscous_transform! = nothing,
-                      viscous_penalty! = nothing,
-                      viscous_boundary_penalty! = nothing,
-=======
                       gradstates=(),
                       nviscstate=0,
                       nviscfluxstate=0,
@@ -326,7 +241,6 @@
                       viscous_flux! = nothing,
                       viscous_numerical_flux! = nothing,
                       viscous_boundary_numerical_flux! = nothing,
->>>>>>> 64d7c32d
                       auxiliary_state_length=0,
                       auxiliary_state_initialization! = nothing,
                       source! = nothing)
@@ -342,26 +256,8 @@
    error("no `numerical_boundary_flux!` given when topology "*
          "has boundary"))
 
-  if number_viscous_states > 0 || number_gradient_states > 0 ||
-    length(states_for_gradient_transform) > 0
-
-    # These should all be true in this case
-    @assert number_viscous_states > 0
-    @assert number_gradient_states > 0
-    @assert length(states_for_gradient_transform) > 0
-    @assert gradient_transform! !== nothing
-    @assert viscous_transform! !== nothing
-    @assert viscous_penalty! !== nothing
-    (Topologies.hasboundary(topology)) && (@assert viscous_boundary_penalty! !==
-                                           nothing)
-  end
-
   # TODO: Clean up this MPIStateArray interface...
-<<<<<<< HEAD
-  Qvisc = MPIStateArray{Tuple{Np, number_viscous_states},
-=======
   QV = MPIStateArray{Tuple{Np, nviscfluxstate},
->>>>>>> 64d7c32d
                      DFloat, DA
                     }(topology.mpicomm,
                       length(topology.elems),
@@ -400,16 +296,9 @@
 
   DGBalanceLaw(grid, length_state_vector, flux!,
                numerical_flux!, numerical_boundary_flux!,
-<<<<<<< HEAD
-               Qvisc, number_gradient_states, number_viscous_states,
-               states_for_gradient_transform, gradient_transform!,
-               viscous_transform!, viscous_penalty!,
-               viscous_boundary_penalty!, auxstate, source!)
-=======
                QV, nviscstate, nviscfluxstate, gradstates,
                viscous_transform!, viscous_flux!, viscous_numerical_flux!,
                viscous_boundary_numerical_flux!, auxstate, source!)
->>>>>>> 64d7c32d
 end
 
 """
@@ -597,22 +486,12 @@
   dim = dimensionality(grid)
   N = polynomialorder(grid)
 
-<<<<<<< HEAD
-  Qvisc = disc.Qvisc
-  auxstate = disc.auxstate
-
-  nstate = disc.nstate
-  nviscstates = disc.number_viscous_states
-  ngradstates = disc.number_gradient_states
-=======
   QV = disc.QV
   auxstate = disc.auxstate
 
   nstate = disc.nstate
   nviscfluxstate = disc.nviscfluxstate
->>>>>>> 64d7c32d
   nauxstate = size(auxstate, 2)
-  states_grad = disc.states_for_gradient_transform
 
   Dmat = grid.D
   vgeo = grid.vgeo
@@ -621,58 +500,27 @@
   vmapP = grid.vmapP
   elemtobndy = grid.elemtobndy
 
-
   ########################
   # Gradient Computation #
   ########################
   MPIStateArrays.start_ghost_exchange!(Q)
 
-<<<<<<< HEAD
-  if nviscstates > 0
-=======
   if nviscfluxstate > 0
     error("Grad not implemented yet")
->>>>>>> 64d7c32d
-
-    volumeviscterms!(Val(dim), Val(N), Val(nstate), Val(states_grad),
-                     Val(ngradstates), Val(nviscstates), Val(nauxstate),
-                     disc.viscous_transform!, disc.gradient_transform!, Q.Q,
-                     Qvisc.Q, auxstate.Q, vgeo, t, Dmat, topology.realelems)
+
+    # TODO: volumegrad!
 
     MPIStateArrays.finish_ghost_recv!(Q)
 
-    faceviscterms!(Val(dim), Val(N), Val(nstate), Val(states_grad),
-                   Val(ngradstates), Val(nviscstates), Val(nauxstate),
-                   disc.viscous_penalty!,
-                   disc.viscous_boundary_penalty!,
-                   disc.gradient_transform!, Q.Q, Qvisc.Q, auxstate.Q,
-                   vgeo, sgeo, t, vmapM, vmapP, elemtobndy, topology.realelems)
-
-<<<<<<< HEAD
-    MPIStateArrays.start_ghost_exchange!(Qvisc)
-=======
+    # TODO: facegrad!
+
     MPIStateArrays.start_ghost_exchange!(QV)
->>>>>>> 64d7c32d
   end
 
   ###################
   # RHS Computation #
   ###################
 
-<<<<<<< HEAD
-  volumerhs!(Val(dim), Val(N), Val(nstate), Val(nviscstates), Val(nauxstate),
-             disc.flux!, disc.source!, dQ.Q, Q.Q, Qvisc.Q, auxstate.Q,
-             vgeo, t, Dmat, topology.realelems)
-
-  MPIStateArrays.finish_ghost_recv!(nviscstates > 0 ? Qvisc : Q)
-
-  nviscstates > 0 && MPIStateArrays.finish_ghost_recv!(Qvisc)
-  nviscstates == 0 && MPIStateArrays.finish_ghost_recv!(Q)
-
-  facerhs!(Val(dim), Val(N), Val(nstate), Val(nviscstates), Val(nauxstate),
-           disc.numerical_flux!,
-           disc.numerical_boundary_flux!, dQ.Q, Q.Q, Qvisc.Q,
-=======
   volumerhs!(Val(dim), Val(N), Val(nstate), Val(nviscfluxstate), Val(nauxstate),
              disc.flux!, disc.source!, dQ.Q, Q.Q, QV.Q, auxstate.Q,
              vgeo, t, Dmat, topology.realelems)
@@ -685,16 +533,11 @@
   facerhs!(Val(dim), Val(N), Val(nstate), Val(nviscfluxstate), Val(nauxstate),
            disc.numerical_flux!,
            disc.numerical_boundary_flux!, dQ.Q, Q.Q, QV.Q,
->>>>>>> 64d7c32d
            auxstate.Q, vgeo, sgeo, t, vmapM, vmapP, elemtobndy,
            topology.realelems)
 
   # Just to be safe, we wait on the sends we started.
-<<<<<<< HEAD
-  MPIStateArrays.finish_ghost_send!(Qvisc)
-=======
   MPIStateArrays.finish_ghost_send!(QV)
->>>>>>> 64d7c32d
   MPIStateArrays.finish_ghost_send!(Q)
 end
 
