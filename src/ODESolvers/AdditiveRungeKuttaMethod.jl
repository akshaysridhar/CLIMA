--- conflicted
+++ resolved
@@ -320,12 +320,8 @@
                            Q; dt=dt, t0=t0)
 end
 
-<<<<<<< HEAD
-ODEs.updatedt!(ark::AdditiveRungeKutta, dt) = ark.dt[1] = dt
-ODEs.updatetime!(ark::AdditiveRungeKutta, time) = ark.t[1] = time
-=======
-ODEs.updatedt!(ark::AdditiveRungeKutta, dt) = ark.dt = dt
->>>>>>> 74c258aa
+ODEs.updatedt!(ark::AdditiveRungeKutta, dt) = (ark.dt = dt)
+ODEs.updatetime!(ark::AdditiveRungeKutta, time) = (ark.t = time)
 
 function ODEs.dostep!(Q, ark::AdditiveRungeKutta, p, timeend::Real,
                       adjustfinalstep::Bool)
