module Grids
using ..Topologies

export DiscontinuousSpectralElementGrid, AbstractGrid
export dofs_per_element, arraytype, dimensionality, polynomialorder
import Canary

abstract type AbstractGrid{FloatType, dim, polynomialorder, numberofDOFs,
                         DeviceArray} end

dofs_per_element(::AbstractGrid{T, D, N, Np}) where {T, D, N, Np} = Np

polynomialorder(::AbstractGrid{T, dim, N}) where {T, dim, N} = N

dimensionality(::AbstractGrid{T, dim}) where {T, dim} = dim

arraytype(::AbstractGrid{T, D, N, Np, DA}) where {T, D, N, Np, DA} = DA

# {{{
const _nvgeo = 15
const _ξx, _ηx, _ζx, _ξy, _ηy, _ζy, _ξz, _ηz, _ζz, _M, _MI,
       _x, _y, _z, _JcV = 1:_nvgeo
const vgeoid = (ξxid = _ξx, ηxid = _ηx, ζxid = _ζx,
                ξyid = _ξy, ηyid = _ηy, ζyid = _ζy,
                ξzid = _ξz, ηzid = _ηz, ζzid = _ζz,
                Mid  = _M , MIid = _MI,
                xid  = _x , yid  = _y , zid  = _z,
                JcVid = _JcV)
# JcV is the vertical line integral Jacobian

const _nsgeo = 5
const _nx, _ny, _nz, _sM, _vMI = 1:_nsgeo
const sgeoid = (nxid = _nx, nyid = _ny, nzid = _nz, sMid = _sM,
                vMIid = _vMI)
# }}}

"""
    DiscontinuousSpectralElementGrid(topology; FloatType, DeviceArray,
                                     polynomialorder,
                                     meshwarp = (x...)->identity(x))

Generate a discontinuous spectral element (tensor product,
Legendre-Gauss-Lobatto) grid/mesh from a `topology`, where the order of the
elements is given by `polynomialorder`. `DeviceArray` gives the array type used
to store the data (`CuArray` or `Array`), and the coordinate points will be of
`FloatType`.

The optional `meshwarp` function allows the coordinate points to be warped after
the mesh is created; the mesh degrees of freedom are orginally assigned using a
trilinear blend of the element corner locations.
"""
struct DiscontinuousSpectralElementGrid{T, dim, N, Np, DA,
                                        DAT2, DAT3, DAT4, DAI1, DAI2, DAI3,
                                        TOP
                                       } <: AbstractGrid{T, dim, N, Np, DA }
  "mesh topology"
  topology::TOP

  "volume metric terms"
  vgeo::DAT3

  "surface metric terms"
  sgeo::DAT4

  "element to boundary condition map"
  elemtobndy::DAI2

  "volume DOF to element minus side map"
  vmapM::DAI3

  "volume DOF to element plus side map"
  vmapP::DAI3

  "list of elements that need to be communicated (in neighbors order)"
  sendelems::DAI1

  "1-D derivative operator on the device"
  D::DAT2

  "1-D indefinite integral operator on the device"
  Imat::DAT2

  function DiscontinuousSpectralElementGrid(topology::AbstractTopology{dim};
                                            FloatType = nothing,
                                            DeviceArray = nothing,
                                            polynomialorder = nothing,
                                            meshwarp::Function =
                                            (x...)->identity(x)) where dim
    @assert FloatType != nothing
    @assert DeviceArray != nothing
    @assert polynomialorder != nothing

    N = polynomialorder
    (ξ, ω) = Canary.lglpoints(FloatType, N)
    Imat = indefinite_integral_interpolation_matrix(ξ, ω)
    D = Canary.spectralderivative(ξ)

    (vmapM, vmapP) = mappings(N, topology.elemtoelem, topology.elemtoface,
                              topology.elemtoordr)

    (vgeo, sgeo) = computegeometry(topology, D, ξ, ω, meshwarp, vmapM)
    Np = (N+1)^dim
    @assert Np == size(vgeo, 1)

     # Create arrays on the device
     vgeo = DeviceArray(vgeo)
     sgeo = DeviceArray(sgeo)
     elemtobndy = DeviceArray(topology.elemtobndy)
     vmapM = DeviceArray(vmapM)
     vmapP = DeviceArray(vmapP)
     sendelems = DeviceArray(topology.sendelems)
     D = DeviceArray(D)
     Imat = DeviceArray(Imat)

     # FIXME: There has got to be a better way!
     DAT2 = typeof(D)
     DAT3 = typeof(vgeo)
     DAT4 = typeof(sgeo)
     DAI1 = typeof(sendelems)
     DAI2 = typeof(elemtobndy)
     DAI3 = typeof(vmapM)
     TOP = typeof(topology)

    new{FloatType, dim, N, Np, DeviceArray, DAT2, DAT3, DAT4, DAI1, DAI2, DAI3,
        TOP
       }(topology, vgeo, sgeo, elemtobndy, vmapM, vmapP, sendelems, D, Imat)
  end
end

function Base.getproperty(G::DiscontinuousSpectralElementGrid, s::Symbol)
  if s ∈ keys(vgeoid)
    vgeoid[s]
  elseif s ∈ keys(sgeoid)
    sgeoid[s]
  else
    getfield(G, s)
  end
end

function Base.propertynames(G::DiscontinuousSpectralElementGrid)
  (fieldnames(DiscontinuousSpectralElementGrid)...,
   keys(vgeoid)..., keys(sgeoid)...)
end

# {{{ mappings
"""
    mappings(N, elemtoelem, elemtoface, elemtoordr)

This function takes in a polynomial order `N` and parts of a topology (as
returned from `connectmesh`) and returns index mappings for the element surface
flux computation.  The returned `Tuple` contains:

 - `vmapM` an array of linear indices into the volume degrees of freedom where
   `vmapM[:,f,e]` are the degrees of freedom indices for face `f` of element
    `e`.

 - `vmapP` an array of linear indices into the volume degrees of freedom where
   `vmapP[:,f,e]` are the degrees of freedom indices for the face neighboring
   face `f` of element `e`.
"""
function mappings(N, elemtoelem, elemtoface, elemtoordr)
  nface, nelem = size(elemtoelem)

  d = div(nface, 2)
  Np, Nfp = (N+1)^d, (N+1)^(d-1)

  p = reshape(1:Np, ntuple(j->N+1, d))
  fd(f) =   div(f-1,2)+1
  fe(f) = N*mod(f-1,2)+1
  fmask = hcat((p[ntuple(j->(j==fd(f)) ? (fe(f):fe(f)) : (:), d)...][:]
                for f=1:nface)...)
  inds = LinearIndices(ntuple(j->N+1, d-1))

  vmapM = similar(elemtoelem, Nfp, nface, nelem)
  vmapP = similar(elemtoelem, Nfp, nface, nelem)

  for e1 = 1:nelem, f1 = 1:nface
    e2 = elemtoelem[f1,e1]
    f2 = elemtoface[f1,e1]
    o2 = elemtoordr[f1,e1]

    vmapM[:,f1,e1] .= Np*(e1-1) .+ fmask[:,f1]

    if o2 == 1
      vmapP[:,f1,e1] .= Np*(e2-1) .+ fmask[:,f2]
    elseif d == 3 && o2 == 3
      n = 1
      @inbounds for j = 1:N+1, i = N+1:-1:1
        vmapP[n,f1,e1] = Np*(e2-1) + fmask[inds[i,j],f2]
        n+=1
      end
    else
      error("Orientation '$o2' with dim '$d' not supported yet")
    end
  end

  (vmapM, vmapP)
end
# }}}

# {{{ compute geometry
function computegeometry(topology::AbstractTopology{dim}, D, ξ, ω, meshwarp,
                         vmapM) where {dim}
  # Compute metric terms
  Nq = size(D, 1)
  DFloat = eltype(D)

  (nface, nelem) = size(topology.elemtoelem)

  # crd = creategrid(Val(dim), elemtocoord(topology), ξ)

  vgeo = zeros(DFloat, Nq^dim, _nvgeo, nelem)
  sgeo = zeros(DFloat, _nsgeo, Nq^(dim-1), nface, nelem)

  (ξx, ηx, ζx, ξy, ηy, ζy, ξz, ηz, ζz, MJ, MJI, x, y, z, JcV) =
      ntuple(j->(@view vgeo[:, j, :]), _nvgeo)
  J = similar(x)
  (nx, ny, nz, sMJ, vMJI) = ntuple(j->(@view sgeo[ j, :, :, :]), _nsgeo)
  sJ = similar(sMJ)

  X = ntuple(j->(@view vgeo[:, _x+j-1, :]), dim)
  Canary.creategrid!(X..., topology.elemtocoord, ξ)

  @inbounds for j = 1:length(x)
    (x[j], y[j], z[j]) = meshwarp(x[j], y[j], z[j])
  end

  # Compute the metric terms
  if dim == 1
    Canary.computemetric!(x, J, ξx, sJ, nx, D)
  elseif dim == 2
    Canary.computemetric!(x, y, J, ξx, ηx, ξy, ηy, sJ, nx, ny, D)
  elseif dim == 3
    Canary.computemetric!(x, y, z, J, ξx, ηx, ζx, ξy, ηy, ζy, ξz, ηz, ζz, sJ,
                   nx, ny, nz, D)
  end

  M = kron(1, ntuple(j->ω, dim)...)
  MJ .= M .* J
  MJI .= 1 ./ MJ
  vMJI .= MJI[vmapM]

  sM = dim > 1 ? kron(1, ntuple(j->ω, dim-1)...) : one(DFloat)
  sMJ .= sM .* sJ

  # Compute |r'(ζ)| for vertical line integrals
  if dim == 2
    map!(JcV, J, ξx, ξy) do J, ξx, ξy
      xη = J * ξy
      yη = J * ξx
      hypot(xη, yη)
    end
  elseif dim == 3
    map!(JcV, J, ξx, ξy, ξz, ηx, ηy, ηz) do J, ξx, ξy, ξz, ηx, ηy, ηz
      xζ = J * (ξy * ηz - ηy * ξz)
      yζ = J * (ξz * ηx - ηz * ξx)
      zζ = J * (ξx * ηy - ηx * ξy)
      hypot(xζ, yζ, zζ)
    end
  else
    error("dim $dim not implemented")
  end
  (vgeo, sgeo)
end
# }}}

<<<<<<< HEAD

# {{{ compute element size for box domain 
function compute_element_size(dim, Nq, vgeo, e) 

    DFloat = eltype(vgeo)
    
    if (dim == 2)
        
        x, y = zeros(DFloat, 4), zeros(DFloat, 4)
        
        x[1], y[1] = vgeo[1, 1,   _x, e], vgeo[1, 1,   _y, e]
        x[2], y[2] = vgeo[Nq, 1,  _x, e], vgeo[Nq, 1,  _y, e]
        x[3], y[3] = vgeo[1, Nq,  _x, e], vgeo[1, Nq,  _y, e]
        x[4], y[4] = vgeo[Nq, Nq, _x, e], vgeo[Nq, Nq, _y, e]        

        #Element sizes (as if it were linear)
        dx = maximum(x[:]) - minimum(x[:])
        dy = maximum(y[:]) - minimum(y[:])

        
        #Average distance between LGL points inside the element:
        dx_mean = dx/max(Nq - 1, 1)
        dy_mean = dy/max(Nq - 1, 1)
        
        ds = (dx, dy, dx_mean, dy_mean)
    
    elseif (dim == 3)
        
        x, y, z = zeros(DFloat, 8), zeros(DFloat, 8), zeros(DFloat, 8)
         
        x[1], y[1], z[1] = vgeo[1, 1,   1, _x, e], vgeo[1, 1,   1, _y, e], vgeo[1, 1,   1, _z, e]
        x[2], y[2], z[2] = vgeo[Nq, 1,  1, _x, e], vgeo[Nq, 1,  1, _y, e], vgeo[Nq, 1,  1, _z, e]
        x[3], y[3], z[3] = vgeo[1, Nq,  1, _x, e], vgeo[1, Nq,  1, _y, e], vgeo[1, Nq,  1, _z, e]
        x[4], y[4], z[4] = vgeo[Nq, Nq, 1, _x, e], vgeo[Nq, Nq, 1, _y, e], vgeo[Nq, Nq, 1, _z, e]

        
        x[5], y[5], z[5] = vgeo[1, 1,   Nq, _x, e], vgeo[1, 1,   Nq, _y, e], vgeo[1, 1,   Nq, _z, e]
        x[6], y[6], z[6] = vgeo[Nq, 1,  Nq, _x, e], vgeo[Nq, 1,  Nq, _y, e], vgeo[Nq, 1,  Nq, _z, e]
        x[7], y[7], z[7] = vgeo[1, Nq,  Nq, _x, e], vgeo[1, Nq,  Nq, _y, e], vgeo[1, Nq,  Nq, _z, e]
        x[8], y[8], z[8] = vgeo[Nq, Nq, Nq, _x, e], vgeo[Nq, Nq, Nq, _y, e], vgeo[Nq, Nq, Nq, _z, e]
        
        
        
        #Element sizes (as if it were linear)
        dx = maximum(x[:]) - minimum(x[:])
        dy = maximum(y[:]) - minimum(y[:])
        dz = maximum(z[:]) - minimum(z[:])

        
        #Average distance between LGL points inside the element:
        dx_mean = dx/max(Nq - 1, 1)
        dy_mean = dy/max(Nq - 1, 1)
        dz_mean = dz/max(Nq - 1, 1)
        
        ds = (dx, dy, dz, dx_mean, dy_mean, dz_mean)
    
    end
        
  return ds
end
# }}}


# {{{ Computes `fcoe` for anisotropic grids using the definition of
#     Lilly in:
#     A. Scotti, C. Meneveau, D.K. Lilly, Generalized Smagorinsky model for anisotropic grids, Phys. Fluids 5 (1993) 2306–2308.
#
function compute_anisotropic_grid_factor(dim, Nq, vgeo, e)

    DFloat = eltype(vgeo)
    
    ds  = compute_element_size(dim, Nq, vgeo, e)
       
    Nq2 = Nq*Nq

    max_length_flg = 1 #WARNING should the user decide this?
    
    if dim == 2
        
        dx, dy = ds[1], ds[2]
        ds_mean = sqrt(dx*dx + dy*dy)

        delta  = sqrt(dx*dy/Nq2)
        delta2 = delta*delta
        
        #Compute Lambda:
        fcoe   = 1.0
        Lambda = fcoe*delta
        
    elseif dim == 3

        dx, dy, dz = ds[1], ds[2], ds[3]
        dx_mean, dy_mean, dz_mean = ds[4], ds[5], ds[6]
        
        ds_mean = (1 - max_length_flg)*min(dx_mean, dy_mean, dz_mean) + max_length_flg*max(dx_mean, dy_mean, dz_mean)
        
        delta = (dx_mean*dy_mean*dz_mean)^(1.0/3.0)
        #delta = (dx*dy*dz)^(1.0/3.0)
        delta2 = delta*delta

        fcoe = 1.0
        #Get the two smaller dimensions of the cell:
        if (dx > dy && dx > dz)
            deltai = dy
            deltak = dz
        elseif (dy > dx && dy > dz)
            deltai = dx
            deltak = dz
        elseif (dz > dx && dz > dy)
            deltai = dx
            deltak = dy
        else
            deltai = dx
            deltak = dy
        end
        a1 = deltai/max(dx, dy, dz)
        a2 = deltak/max(dx, dy, dz)
        
        fcoe = cosh((4.0/27.0)*(log(a1)*log(a1) - log(a1)*log(a2) + log(a2)*log(a2)))
        
        #Compute Lambda:
        Lambda = fcoe*delta
    end
    
  return Lambda
end
# }}}



=======
# {{{ indefinite integral matrix
"""
    indefinite_integral_interpolation_matrix(r, ω)

Given a set of integration points `r` and integration weights `ω` this computes
a matrix that will compute the indefinite integral of the (interpolant) of a
function and evaluate the indefinite integral at the points `r`.

Namely, let
```math
    q(ξ) = ∫_{ξ_{0}}^{ξ} f(ξ') dξ'
```
then we have that
```
I∫ * f.(r) = q.(r)
```
where `I∫` is the integration and interpolation matrix defined by this function.

!!! note

    The integration is done using the provided quadrature weight, so if these
    cannot integrate `f(ξ)` exactly, `f` is first interpolated and then
    integrated using quadrature. Namely, we have that:
    ```math
        q(ξ) = ∫_{ξ_{0}}^{ξ} I(f(ξ')) dξ'
    ```
    where `I` is the interpolation operator.

"""
function indefinite_integral_interpolation_matrix(r, ω)
  Nq = length(r)

  I∫ = similar(r, Nq, Nq)
  # first value is zero
  I∫[1, :] .= 0

  # barycentric weights for interpolation
  wbary = Canary.baryweights(r)

  # Compute the interpolant of the indefinite integral
  for n = 2:Nq
    # grid from first dof to current point
    rdst = (1 .- r)/2 * r[1] + (1 .+ r)/2 * r[n]
    # interpolation matrix
    In = Canary.interpolationmatrix(r, rdst, wbary)
    # scaling from LGL to current of the interval
    Δ = (r[n] -  r[1]) / 2
    # row of the matrix we have computed
    I∫[n, :] .= (Δ * ω' * In)[:]
  end
  I∫
end
# }}}

>>>>>>> 66cb7eea
end<|MERGE_RESOLUTION|>--- conflicted
+++ resolved
@@ -264,138 +264,6 @@
 end
 # }}}
 
-<<<<<<< HEAD
-
-# {{{ compute element size for box domain 
-function compute_element_size(dim, Nq, vgeo, e) 
-
-    DFloat = eltype(vgeo)
-    
-    if (dim == 2)
-        
-        x, y = zeros(DFloat, 4), zeros(DFloat, 4)
-        
-        x[1], y[1] = vgeo[1, 1,   _x, e], vgeo[1, 1,   _y, e]
-        x[2], y[2] = vgeo[Nq, 1,  _x, e], vgeo[Nq, 1,  _y, e]
-        x[3], y[3] = vgeo[1, Nq,  _x, e], vgeo[1, Nq,  _y, e]
-        x[4], y[4] = vgeo[Nq, Nq, _x, e], vgeo[Nq, Nq, _y, e]        
-
-        #Element sizes (as if it were linear)
-        dx = maximum(x[:]) - minimum(x[:])
-        dy = maximum(y[:]) - minimum(y[:])
-
-        
-        #Average distance between LGL points inside the element:
-        dx_mean = dx/max(Nq - 1, 1)
-        dy_mean = dy/max(Nq - 1, 1)
-        
-        ds = (dx, dy, dx_mean, dy_mean)
-    
-    elseif (dim == 3)
-        
-        x, y, z = zeros(DFloat, 8), zeros(DFloat, 8), zeros(DFloat, 8)
-         
-        x[1], y[1], z[1] = vgeo[1, 1,   1, _x, e], vgeo[1, 1,   1, _y, e], vgeo[1, 1,   1, _z, e]
-        x[2], y[2], z[2] = vgeo[Nq, 1,  1, _x, e], vgeo[Nq, 1,  1, _y, e], vgeo[Nq, 1,  1, _z, e]
-        x[3], y[3], z[3] = vgeo[1, Nq,  1, _x, e], vgeo[1, Nq,  1, _y, e], vgeo[1, Nq,  1, _z, e]
-        x[4], y[4], z[4] = vgeo[Nq, Nq, 1, _x, e], vgeo[Nq, Nq, 1, _y, e], vgeo[Nq, Nq, 1, _z, e]
-
-        
-        x[5], y[5], z[5] = vgeo[1, 1,   Nq, _x, e], vgeo[1, 1,   Nq, _y, e], vgeo[1, 1,   Nq, _z, e]
-        x[6], y[6], z[6] = vgeo[Nq, 1,  Nq, _x, e], vgeo[Nq, 1,  Nq, _y, e], vgeo[Nq, 1,  Nq, _z, e]
-        x[7], y[7], z[7] = vgeo[1, Nq,  Nq, _x, e], vgeo[1, Nq,  Nq, _y, e], vgeo[1, Nq,  Nq, _z, e]
-        x[8], y[8], z[8] = vgeo[Nq, Nq, Nq, _x, e], vgeo[Nq, Nq, Nq, _y, e], vgeo[Nq, Nq, Nq, _z, e]
-        
-        
-        
-        #Element sizes (as if it were linear)
-        dx = maximum(x[:]) - minimum(x[:])
-        dy = maximum(y[:]) - minimum(y[:])
-        dz = maximum(z[:]) - minimum(z[:])
-
-        
-        #Average distance between LGL points inside the element:
-        dx_mean = dx/max(Nq - 1, 1)
-        dy_mean = dy/max(Nq - 1, 1)
-        dz_mean = dz/max(Nq - 1, 1)
-        
-        ds = (dx, dy, dz, dx_mean, dy_mean, dz_mean)
-    
-    end
-        
-  return ds
-end
-# }}}
-
-
-# {{{ Computes `fcoe` for anisotropic grids using the definition of
-#     Lilly in:
-#     A. Scotti, C. Meneveau, D.K. Lilly, Generalized Smagorinsky model for anisotropic grids, Phys. Fluids 5 (1993) 2306–2308.
-#
-function compute_anisotropic_grid_factor(dim, Nq, vgeo, e)
-
-    DFloat = eltype(vgeo)
-    
-    ds  = compute_element_size(dim, Nq, vgeo, e)
-       
-    Nq2 = Nq*Nq
-
-    max_length_flg = 1 #WARNING should the user decide this?
-    
-    if dim == 2
-        
-        dx, dy = ds[1], ds[2]
-        ds_mean = sqrt(dx*dx + dy*dy)
-
-        delta  = sqrt(dx*dy/Nq2)
-        delta2 = delta*delta
-        
-        #Compute Lambda:
-        fcoe   = 1.0
-        Lambda = fcoe*delta
-        
-    elseif dim == 3
-
-        dx, dy, dz = ds[1], ds[2], ds[3]
-        dx_mean, dy_mean, dz_mean = ds[4], ds[5], ds[6]
-        
-        ds_mean = (1 - max_length_flg)*min(dx_mean, dy_mean, dz_mean) + max_length_flg*max(dx_mean, dy_mean, dz_mean)
-        
-        delta = (dx_mean*dy_mean*dz_mean)^(1.0/3.0)
-        #delta = (dx*dy*dz)^(1.0/3.0)
-        delta2 = delta*delta
-
-        fcoe = 1.0
-        #Get the two smaller dimensions of the cell:
-        if (dx > dy && dx > dz)
-            deltai = dy
-            deltak = dz
-        elseif (dy > dx && dy > dz)
-            deltai = dx
-            deltak = dz
-        elseif (dz > dx && dz > dy)
-            deltai = dx
-            deltak = dy
-        else
-            deltai = dx
-            deltak = dy
-        end
-        a1 = deltai/max(dx, dy, dz)
-        a2 = deltak/max(dx, dy, dz)
-        
-        fcoe = cosh((4.0/27.0)*(log(a1)*log(a1) - log(a1)*log(a2) + log(a2)*log(a2)))
-        
-        #Compute Lambda:
-        Lambda = fcoe*delta
-    end
-    
-  return Lambda
-end
-# }}}
-
-
-
-=======
 # {{{ indefinite integral matrix
 """
     indefinite_integral_interpolation_matrix(r, ω)
@@ -450,5 +318,4 @@
 end
 # }}}
 
->>>>>>> 66cb7eea
 end