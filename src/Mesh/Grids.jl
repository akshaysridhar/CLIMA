--- conflicted
+++ resolved
@@ -8,11 +8,6 @@
 export ExponentialFilter, CutoffFilter, AbstractFilter
 export dofs_per_element, arraytype, dimensionality, polynomialorder
 export referencepoints
-<<<<<<< HEAD
-export grid_stretching
-import Canary
-=======
->>>>>>> df7e3934
 
 
 abstract type AbstractGrid{FloatType, dim, polynomialorder, numberofDOFs,
@@ -438,56 +433,4 @@
 
 # }}}
 
-<<<<<<< HEAD
-
-"""
-    grid_stretching(DFloat,
-                         xmin, xmax, ymin, ymax, zmin, zmax,
-                         Ne,
-                         xstretch_flg, ystretch_flg, zstretch_flg)
-
-Stretches the grid based on the user's choice of stretching method.
-"""
-function grid_stretching(DFloat,
-                         xmin, xmax, ymin, ymax, zmin, zmax,
-                         Ne,
-                         xstretch_flg, ystretch_flg, zstretch_flg)
-
-    #build physical range to be stratched
-    x_range_stretched = (range(DFloat(xmin), length=Ne[1]+1, DFloat(xmax)))
-    y_range_stretched = (range(DFloat(ymin), length=Ne[2]+1, DFloat(ymax)))
-    z_range_stretched = (range(DFloat(zmin), length=Ne[3]+1, DFloat(zmax)))
-
-    #build logical space
-    ksi  = (range(DFloat(0), length=Ne[1]+1, DFloat(1)))
-    eta  = (range(DFloat(0), length=Ne[2]+1, DFloat(1)))
-    zeta = (range(DFloat(0), length=Ne[3]+1, DFloat(1)))
-
-    xstretch_coe = 0.0
-    if xstretch_flg == 1
-        xstretch_coe = 1.5
-        x_range_stretched = (xmax - xmin).*(exp.(xstretch_coe * ksi)  .- 1.0)./(exp(xstretch_coe) - 1.0)
-    end
-
-    ystretch_coe = 0.0
-    if ystretch_flg == 1
-        ystretch_coe = 1.5
-        y_range_stretched = (ymax - ymin).*(exp.(ystretch_coe * eta)  .- 1.0)./(exp(ystretch_coe) - 1.0)
-    end
-
-    zstretch_coe = 0.0
-    if zstretch_flg == 1
-        zstretch_coe = 2.5
-        z_range_stretched = (zmax - zmin).*(exp.(zstretch_coe * zeta) .- 1.0)./(exp(zstretch_coe) - 1.0)
-    end
-
-    return (x_range_stretched, y_range_stretched, z_range_stretched)
-
-end
-# }}}
-
-
-end
-=======
-end # module
->>>>>>> df7e3934
+end # module