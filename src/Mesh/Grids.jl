module Grids
using ..Topologies
<<<<<<< HEAD
using DelimitedFiles
=======
import ..Metrics, ..Elements

using LinearAlgebra, GaussQuadrature
>>>>>>> 8605a8b1

export DiscontinuousSpectralElementGrid, AbstractGrid
export ExponentialFilter, CutoffFilter, AbstractFilter
export dofs_per_element, arraytype, dimensionality, polynomialorder
export referencepoints


### testin only SM

using Logging, Printf, Dates
###

abstract type AbstractGrid{FloatType, dim, polynomialorder, numberofDOFs,
                         DeviceArray} end

dofs_per_element(::AbstractGrid{T, D, N, Np}) where {T, D, N, Np} = Np

polynomialorder(::AbstractGrid{T, dim, N}) where {T, dim, N} = N

dimensionality(::AbstractGrid{T, dim}) where {T, dim} = dim

Base.eltype(::AbstractGrid{T}) where {T} = T

arraytype(::AbstractGrid{T, D, N, Np, DA}) where {T, D, N, Np, DA} = DA

"""
    referencepoints(::AbstractGrid)

Returns the points on the reference element.
"""
referencepoints(::AbstractGrid) = error("needs to be implemented")

# {{{
const _nvgeo = 15
const _ξx, _ηx, _ζx, _ξy, _ηy, _ζy, _ξz, _ηz, _ζz, _M, _MI,
       _x, _y, _z, _JcV = 1:_nvgeo
const vgeoid = (ξxid = _ξx, ηxid = _ηx, ζxid = _ζx,
                ξyid = _ξy, ηyid = _ηy, ζyid = _ζy,
                ξzid = _ξz, ηzid = _ηz, ζzid = _ζz,
                Mid  = _M , MIid = _MI,
                xid  = _x , yid  = _y , zid  = _z,
                JcVid = _JcV)
# JcV is the vertical line integral Jacobian

const _nsgeo = 5
const _nx, _ny, _nz, _sM, _vMI = 1:_nsgeo
const sgeoid = (nxid = _nx, nyid = _ny, nzid = _nz, sMid = _sM,
                vMIid = _vMI)
# }}}

"""
    DiscontinuousSpectralElementGrid(topology; FloatType, DeviceArray,
                                     polynomialorder,
                                     meshwarp = (x...)->identity(x))

Generate a discontinuous spectral element (tensor product,
Legendre-Gauss-Lobatto) grid/mesh from a `topology`, where the order of the
elements is given by `polynomialorder`. `DeviceArray` gives the array type used
to store the data (`CuArray` or `Array`), and the coordinate points will be of
`FloatType`.

The optional `meshwarp` function allows the coordinate points to be warped after
the mesh is created; the mesh degrees of freedom are orginally assigned using a
trilinear blend of the element corner locations.
"""
struct DiscontinuousSpectralElementGrid{T, dim, N, Np, DA,
                                        DAT1, DAT2, DAT3, DAT4,
                                        DAI1, DAI2, DAI3,
                                        TOP
                                       } <: AbstractGrid{T, dim, N, Np, DA }
  "mesh topology"
  topology::TOP

  "volume metric terms"
  vgeo::DAT3

  "surface metric terms"
  sgeo::DAT4

  "element to boundary condition map"
  elemtobndy::DAI2

  "volume DOF to element minus side map"
  vmapM::DAI3

  "volume DOF to element plus side map"
  vmapP::DAI3

  "list of elements that need to be communicated (in neighbors order)"
  sendelems::DAI1

  "1-D lvl weights on the device"
  ω::DAT1

  "1-D derivative operator on the device"
  D::DAT2

  "1-D indefinite integral operator on the device"
  Imat::DAT2

  function DiscontinuousSpectralElementGrid(topology::AbstractTopology{dim};
                                            FloatType = nothing,
                                            DeviceArray = nothing,
                                            polynomialorder = nothing,
                                            meshwarp::Function =
                                            (x...)->identity(x)) where dim
    @assert FloatType != nothing
    @assert DeviceArray != nothing
    @assert polynomialorder != nothing

    N = polynomialorder
    (ξ, ω) = Elements.lglpoints(FloatType, N)
    Imat = indefinite_integral_interpolation_matrix(ξ, ω)
    D = Elements.spectralderivative(ξ)

    (vmapM, vmapP) = mappings(N, topology.elemtoelem, topology.elemtoface,
                              topology.elemtoordr)

    (vgeo, sgeo) = computegeometry(topology, D, ξ, ω, meshwarp, vmapM)
    Np = (N+1)^dim
    @assert Np == size(vgeo, 1)

     # Create arrays on the device
     vgeo = DeviceArray(vgeo)
     sgeo = DeviceArray(sgeo)
     elemtobndy = DeviceArray(topology.elemtobndy)
     vmapM = DeviceArray(vmapM)
     vmapP = DeviceArray(vmapP)
     sendelems = DeviceArray(topology.sendelems)
     ω = DeviceArray(ω)
     D = DeviceArray(D)
     Imat = DeviceArray(Imat)

     # FIXME: There has got to be a better way!
     DAT1 = typeof(ω)
     DAT2 = typeof(D)
     DAT3 = typeof(vgeo)
     DAT4 = typeof(sgeo)
     DAI1 = typeof(sendelems)
     DAI2 = typeof(elemtobndy)
     DAI3 = typeof(vmapM)
     TOP = typeof(topology)

    new{FloatType, dim, N, Np, DeviceArray, DAT1, DAT2, DAT3, DAT4, DAI1, DAI2,
        DAI3, TOP}(topology, vgeo, sgeo, elemtobndy, vmapM, vmapP, sendelems,
                   ω, D, Imat)
  end
end

"""
    referencepoints(::DiscontinuousSpectralElementGrid)

Returns the 1D interpolation points used for the reference element.
"""
function referencepoints(::DiscontinuousSpectralElementGrid{T, dim, N}) where {T, dim, N}
  ξ, _ = Elements.lglpoints(T, N)
  ξ
end

function Base.getproperty(G::DiscontinuousSpectralElementGrid, s::Symbol)
  if s ∈ keys(vgeoid)
    vgeoid[s]
  elseif s ∈ keys(sgeoid)
    sgeoid[s]
  else
    getfield(G, s)
  end
end

function Base.propertynames(G::DiscontinuousSpectralElementGrid)
  (fieldnames(DiscontinuousSpectralElementGrid)...,
   keys(vgeoid)..., keys(sgeoid)...)
end

# {{{ mappings
"""
    mappings(N, elemtoelem, elemtoface, elemtoordr)

This function takes in a polynomial order `N` and parts of a topology (as
returned from `connectmesh`) and returns index mappings for the element surface
flux computation.  The returned `Tuple` contains:

 - `vmapM` an array of linear indices into the volume degrees of freedom where
   `vmapM[:,f,e]` are the degrees of freedom indices for face `f` of element
    `e`.

 - `vmapP` an array of linear indices into the volume degrees of freedom where
   `vmapP[:,f,e]` are the degrees of freedom indices for the face neighboring
   face `f` of element `e`.
"""
function mappings(N, elemtoelem, elemtoface, elemtoordr)
  nface, nelem = size(elemtoelem)

  d = div(nface, 2)
  Np, Nfp = (N+1)^d, (N+1)^(d-1)

  p = reshape(1:Np, ntuple(j->N+1, d))
  fd(f) =   div(f-1,2)+1
  fe(f) = N*mod(f-1,2)+1
  fmask = hcat((p[ntuple(j->(j==fd(f)) ? (fe(f):fe(f)) : (:), d)...][:]
                for f=1:nface)...)
  inds = LinearIndices(ntuple(j->N+1, d-1))

  vmapM = similar(elemtoelem, Nfp, nface, nelem)
  vmapP = similar(elemtoelem, Nfp, nface, nelem)

  for e1 = 1:nelem, f1 = 1:nface
    e2 = elemtoelem[f1,e1]
    f2 = elemtoface[f1,e1]
    o2 = elemtoordr[f1,e1]

    vmapM[:,f1,e1] .= Np*(e1-1) .+ fmask[:,f1]

    if o2 == 1
      vmapP[:,f1,e1] .= Np*(e2-1) .+ fmask[:,f2]
    elseif d == 3 && o2 == 3
      n = 1
      @inbounds for j = 1:N+1, i = N+1:-1:1
        vmapP[n,f1,e1] = Np*(e2-1) + fmask[inds[i,j],f2]
        n+=1
      end
    else
      error("Orientation '$o2' with dim '$d' not supported yet")
    end
  end

  (vmapM, vmapP)
end
# }}}

# {{{ compute geometry
function computegeometry(topology::AbstractTopology{dim}, D, ξ, ω, meshwarp,
                         vmapM) where {dim}
  # Compute metric terms
  Nq = size(D, 1)
  DFloat = eltype(D)

  (nface, nelem) = size(topology.elemtoelem)

  # crd = creategrid(Val(dim), elemtocoord(topology), ξ)

  vgeo = zeros(DFloat, Nq^dim, _nvgeo, nelem)
  sgeo = zeros(DFloat, _nsgeo, Nq^(dim-1), nface, nelem)

  (ξx, ηx, ζx, ξy, ηy, ζy, ξz, ηz, ζz, MJ, MJI, x, y, z, JcV) =
      ntuple(j->(@view vgeo[:, j, :]), _nvgeo)
  J = similar(x)
  (nx, ny, nz, sMJ, vMJI) = ntuple(j->(@view sgeo[ j, :, :, :]), _nsgeo)
  sJ = similar(sMJ)

  X = ntuple(j->(@view vgeo[:, _x+j-1, :]), dim)
  Metrics.creategrid!(X..., topology.elemtocoord, ξ)

  @inbounds for j = 1:length(x)
    (x[j], y[j], z[j]) = meshwarp(x[j], y[j], z[j])
  end

  # Compute the metric terms
  if dim == 1
    Metrics.computemetric!(x, J, ξx, sJ, nx, D)
  elseif dim == 2
    Metrics.computemetric!(x, y, J, ξx, ηx, ξy, ηy, sJ, nx, ny, D)
  elseif dim == 3
    Metrics.computemetric!(x, y, z, J, ξx, ηx, ζx, ξy, ηy, ζy, ξz, ηz, ζz, sJ,
                   nx, ny, nz, D)
  end

  M = kron(1, ntuple(j->ω, dim)...)
  MJ .= M .* J
  MJI .= 1 ./ MJ
  vMJI .= MJI[vmapM]

  sM = dim > 1 ? kron(1, ntuple(j->ω, dim-1)...) : one(DFloat)
  sMJ .= sM .* sJ

  # Compute |r'(ζ)| for vertical line integrals
  if dim == 2
    map!(JcV, J, ξx, ξy) do J, ξx, ξy
      xη = J * ξy
      yη = J * ξx
      hypot(xη, yη)
    end
  elseif dim == 3
    map!(JcV, J, ξx, ξy, ξz, ηx, ηy, ηz) do J, ξx, ξy, ξz, ηx, ηy, ηz
      xζ = J * (ξy * ηz - ηy * ξz)
      yζ = J * (ξz * ηx - ηz * ξx)
      zζ = J * (ξx * ηy - ηx * ξy)
      hypot(xζ, yζ, zζ)
    end
  else
    error("dim $dim not implemented")
  end
  (vgeo, sgeo)
end
# }}}

# {{{ indefinite integral matrix
"""
    indefinite_integral_interpolation_matrix(r, ω)

Given a set of integration points `r` and integration weights `ω` this computes
a matrix that will compute the indefinite integral of the (interpolant) of a
function and evaluate the indefinite integral at the points `r`.

Namely, let
```math
    q(ξ) = ∫_{ξ_{0}}^{ξ} f(ξ') dξ'
```
then we have that
```
I∫ * f.(r) = q.(r)
```
where `I∫` is the integration and interpolation matrix defined by this function.

!!! note

    The integration is done using the provided quadrature weight, so if these
    cannot integrate `f(ξ)` exactly, `f` is first interpolated and then
    integrated using quadrature. Namely, we have that:
    ```math
        q(ξ) = ∫_{ξ_{0}}^{ξ} I(f(ξ')) dξ'
    ```
    where `I` is the interpolation operator.

"""
function indefinite_integral_interpolation_matrix(r, ω)
  Nq = length(r)

  I∫ = similar(r, Nq, Nq)
  # first value is zero
  I∫[1, :] .= 0

  # barycentric weights for interpolation
  wbary = Elements.baryweights(r)

  # Compute the interpolant of the indefinite integral
  for n = 2:Nq
    # grid from first dof to current point
    rdst = (1 .- r)/2 * r[1] + (1 .+ r)/2 * r[n]
    # interpolation matrix
    In = Elements.interpolationmatrix(r, rdst, wbary)
    # scaling from LGL to current of the interval
    Δ = (r[n] -  r[1]) / 2
    # row of the matrix we have computed
    I∫[n, :] .= (Δ * ω' * In)[:]
  end
  I∫
end
# }}}

<<<<<<< HEAD



# {{{ READTOPOtxt_header
"""
           READTOPOtxt_header(txt_inputfile,nlon, nlat, deltaLon, deltaLat)


          This function reads the topography form a file of shape [1:nnodes][3]
          where the first and second column are the ordered lat-lon coordinates
          and the third column is the height of topography at that specific
          coordinate point.
         
          1) XYZ files from NOAA
           
          READTOPOtxt_header() reads the parameters from the header file (*.hdr)
          READTOPOtxt_file()   reads the actual file of coordinates      (*.xyz)
         
          2) DEM files
          
          READTOPO_DEM()       reads a DEM file from NOAA page (file extension: *.asc)
         
            """
function READTOPOtxt_header(nlon, nlat, deltaLon, deltaLat)


    ftopo_header  = open(joinpath(@__DIR__, "../../test/DGmethods/topographies/Text-files-NOAA/monterey.hdr"))
    @info @sprintf """ Grids.jl: Opening topography header file ... DONE"""
 
    topo_header = readdlm(ftopo_header)
   
    nlon      =   Int64(topo_header[1,2])
    nlat      =   Int64(topo_header[2,2])
    lonmin    = Float64(topo_header[3,2])
    latmin    = Float64(topo_header[4,2])
    deltacell = Float64(topo_header[5,2])
    lonmax    = lonmin + nlon*deltacell
    latmax    = latmin + nlat*deltacell
    
    dlon  = lonmax - lonmin
    dlat  = latmax - latmin

    @info @sprintf """ File type: NOAA Text header:"""
    @info @sprintf """     %s %s""" topo_header[7,1] topo_header[7,2]  #units
    @info @sprintf """     %s %d""" topo_header[1,1] nlon #ncols (LON)
    @info @sprintf """     %s %d""" topo_header[2,1] nlat #nrows (LAT)
    @info @sprintf """     Lon_min, Lon_max: %f, %f""" lonmin lonmax #
    @info @sprintf """     Lat_min, Lat_max: %f, %f""" latmin latmax #
    @info @sprintf """     Δlon:    %f""" dlon #
    @info @sprintf """     Δlat:    %f""" dlat #
    
    @info @sprintf """ Grids.jl: Reading topography header file ... DONE"""
    
    close(ftopo_header)
    @info @sprintf """ Grids.jl: Closing topography header file ... DONE"""
        
    #(nzmax, ncols) = size(topo_header)
    #if nzmax == 0
    #    error("SOUNDING ERROR: The Sounding file is empty!")
    #end
    #return (sounding, nzmax, ncols)
    
    #txt_inputfile = ''
    
end
# }}}


end
=======
# {{{ filters
"""
    spectral_filter_matrix(r, Nc, σ)

Returns the filter matrix that takes function values at the interpolation
`N+1` points, `r`, converts them into Legendre polynomial basis coefficients,
multiplies
```math
σ((n-N_c)/(N-N_c))
```
against coefficients `n=Nc:N` and evaluates the resulting polynomial at the
points `r`.
"""
function spectral_filter_matrix(r, Nc, σ)
  N = length(r)-1
  T = eltype(r)

  @assert N >= 0
  @assert 0 <= Nc <= N

  a, b = GaussQuadrature.legendre_coefs(T, N)
  V = GaussQuadrature.orthonormal_poly(r, a, b)

  Σ = ones(T, N+1)
  Σ[(Nc:N).+1] .= σ.(((Nc:N).-Nc)./(N-Nc))

  V*Diagonal(Σ)/V
end

abstract type AbstractFilter end

"""
    ExponentialFilter(grid, Nc=0, s=32, α=-log(eps(eltype(grid))))

Returns the spectral filter with the filter function
```math
σ(η) = \exp(-α η^s)
```
where `s` is the filter order (must be even), the filter starts with
polynomial order `Nc`, and `alpha` is a parameter controlling the smallest
value of the filter function.
"""
struct ExponentialFilter <: AbstractFilter
  "filter matrix"
  filter

  function ExponentialFilter(grid, Nc=0, s=32,
                             α=-log(eps(eltype(grid))))
    AT = arraytype(grid)
    N = polynomialorder(grid)
    ξ = referencepoints(grid)

    @assert iseven(s)
    @assert 0 <= Nc <= N

    σ(η) = exp(-α*η^s)
    filter = spectral_filter_matrix(ξ, Nc, σ)

    new(AT(filter))
  end
end

"""
    CutoffFilter(grid, Nc=polynomialorder(grid))

Returns the spectral filter that zeros out polynomial modes greater than or
equal to `Nc`.
"""
struct CutoffFilter <: AbstractFilter
  "filter matrix"
  filter

  function CutoffFilter(grid, Nc=polynomialorder(grid))
    AT = arraytype(grid)
    ξ = referencepoints(grid)

    σ(η) = 0
    filter = spectral_filter_matrix(ξ, Nc, σ)

    new(AT(filter))
  end
end

# }}}

end # module
>>>>>>> 8605a8b1
<|MERGE_RESOLUTION|>--- conflicted
+++ resolved
@@ -1,23 +1,14 @@
 module Grids
 using ..Topologies
-<<<<<<< HEAD
-using DelimitedFiles
-=======
 import ..Metrics, ..Elements
 
 using LinearAlgebra, GaussQuadrature
->>>>>>> 8605a8b1
 
 export DiscontinuousSpectralElementGrid, AbstractGrid
 export ExponentialFilter, CutoffFilter, AbstractFilter
 export dofs_per_element, arraytype, dimensionality, polynomialorder
 export referencepoints
 
-
-### testin only SM
-
-using Logging, Printf, Dates
-###
 
 abstract type AbstractGrid{FloatType, dim, polynomialorder, numberofDOFs,
                          DeviceArray} end
@@ -357,77 +348,6 @@
 end
 # }}}
 
-<<<<<<< HEAD
-
-
-
-# {{{ READTOPOtxt_header
-"""
-           READTOPOtxt_header(txt_inputfile,nlon, nlat, deltaLon, deltaLat)
-
-
-          This function reads the topography form a file of shape [1:nnodes][3]
-          where the first and second column are the ordered lat-lon coordinates
-          and the third column is the height of topography at that specific
-          coordinate point.
-         
-          1) XYZ files from NOAA
-           
-          READTOPOtxt_header() reads the parameters from the header file (*.hdr)
-          READTOPOtxt_file()   reads the actual file of coordinates      (*.xyz)
-         
-          2) DEM files
-          
-          READTOPO_DEM()       reads a DEM file from NOAA page (file extension: *.asc)
-         
-            """
-function READTOPOtxt_header(nlon, nlat, deltaLon, deltaLat)
-
-
-    ftopo_header  = open(joinpath(@__DIR__, "../../test/DGmethods/topographies/Text-files-NOAA/monterey.hdr"))
-    @info @sprintf """ Grids.jl: Opening topography header file ... DONE"""
- 
-    topo_header = readdlm(ftopo_header)
-   
-    nlon      =   Int64(topo_header[1,2])
-    nlat      =   Int64(topo_header[2,2])
-    lonmin    = Float64(topo_header[3,2])
-    latmin    = Float64(topo_header[4,2])
-    deltacell = Float64(topo_header[5,2])
-    lonmax    = lonmin + nlon*deltacell
-    latmax    = latmin + nlat*deltacell
-    
-    dlon  = lonmax - lonmin
-    dlat  = latmax - latmin
-
-    @info @sprintf """ File type: NOAA Text header:"""
-    @info @sprintf """     %s %s""" topo_header[7,1] topo_header[7,2]  #units
-    @info @sprintf """     %s %d""" topo_header[1,1] nlon #ncols (LON)
-    @info @sprintf """     %s %d""" topo_header[2,1] nlat #nrows (LAT)
-    @info @sprintf """     Lon_min, Lon_max: %f, %f""" lonmin lonmax #
-    @info @sprintf """     Lat_min, Lat_max: %f, %f""" latmin latmax #
-    @info @sprintf """     Δlon:    %f""" dlon #
-    @info @sprintf """     Δlat:    %f""" dlat #
-    
-    @info @sprintf """ Grids.jl: Reading topography header file ... DONE"""
-    
-    close(ftopo_header)
-    @info @sprintf """ Grids.jl: Closing topography header file ... DONE"""
-        
-    #(nzmax, ncols) = size(topo_header)
-    #if nzmax == 0
-    #    error("SOUNDING ERROR: The Sounding file is empty!")
-    #end
-    #return (sounding, nzmax, ncols)
-    
-    #txt_inputfile = ''
-    
-end
-# }}}
-
-
-end
-=======
 # {{{ filters
 """
     spectral_filter_matrix(r, Nc, σ)
@@ -513,5 +433,4 @@
 
 # }}}
 
-end # module
->>>>>>> 8605a8b1
+end # module