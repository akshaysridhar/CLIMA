# Load modules used here
using MPI
using CLIMA
using CLIMA.Mesh.Topologies
using CLIMA.Mesh.Grids
using CLIMA.DGmethods
using CLIMA.DGmethods.NumericalFluxes
using CLIMA.MPIStateArrays
using CLIMA.LowStorageRungeKuttaMethod
using CLIMA.ODESolvers
using CLIMA.GenericCallbacks
using CLIMA.Atmos
using CLIMA.VariableTemplates
using CLIMA.MoistThermodynamics
using CLIMA.PlanetParameters
using LinearAlgebra
using StaticArrays
using Logging, Printf, Dates
using CLIMA.VTK
using CLIMA.Atmos: vars_state, vars_aux

@static if haspkg("CuArrays")
  using CUDAdrv
  using CUDAnative
  using CuArrays
  CuArrays.allowscalar(false)
  const ArrayTypes = (CuArray,) 
else
  const ArrayTypes = (Array,)
end

if !@isdefined integration_testing
  const integration_testing =
    parse(Bool, lowercase(get(ENV,"JULIA_CLIMA_INTEGRATION_TESTING","false")))
end

"""
  Initial Condition for DYCOMS_RF01 LES
@article{doi:10.1175/MWR2930.1,
author = {Stevens, Bjorn and Moeng, Chin-Hoh and Ackerman, 
          Andrew S. and Bretherton, Christopher S. and Chlond, 
          Andreas and de Roode, Stephan and Edwards, James and Golaz, 
          Jean-Christophe and Jiang, Hongli and Khairoutdinov, 
          Marat and Kirkpatrick, Michael P. and Lewellen, David C. and Lock, Adrian and 
          Maeller, Frank and Stevens, David E. and Whelan, Eoin and Zhu, Ping},
title = {Evaluation of Large-Eddy Simulations via Observations of Nocturnal Marine Stratocumulus},
journal = {Monthly Weather Review},
volume = {133},
number = {6},
pages = {1443-1462},
year = {2005},
doi = {10.1175/MWR2930.1},
URL = {https://doi.org/10.1175/MWR2930.1},
eprint = {https://doi.org/10.1175/MWR2930.1}
}
"""
function Initialise_DYCOMS!(state::Vars, aux::Vars, (x,y,z), t)
  DT            = eltype(state)
  xvert::DT     = z
  #These constants are those used by Stevens et al. (2005)
  qref::DT      = 7.75e-3
  q_tot_sfc::DT = qref
  q_pt_sfc      = PhasePartition(q_tot_sfc)
  Rm_sfc        = gas_constant_air(q_pt_sfc)
  T_sfc::DT     = 292.5
  P_sfc::DT     = MSLP
  ρ_sfc::DT     = P_sfc / Rm_sfc / T_sfc
  # Specify moisture profiles 
  q_liq::DT      = 0
  q_ice::DT      = 0
  zb::DT         = 600    # initial cloud bottom
  zi::DT         = 840    # initial cloud top
  dz_cloud       = zi - zb
  q_liq_peak::DT = 0.00045 #cloud mixing ratio at z_i    
  if xvert > zb && xvert <= zi        
    q_liq = (xvert - zb)*q_liq_peak/dz_cloud
  end
  if xvert <= zi
    θ_liq = DT(289)
    q_tot = qref
  else
    θ_liq = DT(297.5) + (xvert - zi)^(DT(1/3))
    q_tot = DT(1.5e-3)
  end
  # Calculate PhasePartition object for vertical domain extent
  q_pt  = PhasePartition(q_tot, q_liq, q_ice) 
  #Pressure
  H     = Rm_sfc * T_sfc / grav;
  p     = P_sfc * exp(-xvert/H);
  #Density, Temperature
  TS    = LiquidIcePotTempSHumEquil_no_ρ(θ_liq, q_pt, p)
  ρ     = air_density(TS)
  T     = air_temperature(TS)
  #Assign State Variables
  u, v, w     = DT(7), DT(-5.5), DT(0)
  e_kin       = DT(1/2) * (u^2 + v^2 + w^2)
  e_pot       = grav * xvert
  E           = ρ * total_energy(e_kin, e_pot, T, q_pt)
  state.ρ     = ρ
  state.ρu    = SVector(ρ*u, ρ*v, ρ*w) 
  state.ρe    = E
  state.moisture.ρq_tot = ρ * q_tot
end

function run(mpicomm, ArrayType, dim, topl, N, timeend, DT, dt, C_smag, LHF, SHF, C_drag, zmax, zsponge, VTKPATH)
  # Grid setup (topl contains brickrange information)
  grid = DiscontinuousSpectralElementGrid(topl,
                                          FloatType = DT,
                                          DeviceArray = ArrayType,
                                          polynomialorder = N,
                                         )
<<<<<<< HEAD
  # Problem constants
  # Radiation model
  κ             = DT(85)
  α_z           = DT(1) 
  z_i           = DT(840) 
  D_subsidence  = DT(3.75e-6)
  ρ_i           = DT(1.13)
  F_0           = DT(70)
  F_1           = DT(22)
  # Geostrophic forcing
  f_coriolis    = DT(7.62e-5)
  u_geostrophic = DT(7)
  v_geostrophic = DT(-5.5)
  
  # Model definition
=======
>>>>>>> 95733fd8e1589c5805c411ea63e383c34f3804b8
  model = AtmosModel(FlatOrientation(),
                     NoReferenceState(),
                     SmagorinskyLilly{DT}(C_smag),
                     EquilMoist(),
                     StevensRadiation{DT}(κ, α_z, z_i, ρ_i, D_subsidence, F_0, F_1),
                     (Gravity(), 
                      RayleighSponge{DT}(zmax, zsponge, 1), 
                      Subsidence(), 
                      GeostrophicForcing{DT}(f_coriolis, u_geostrophic, v_geostrophic)), 
                     DYCOMS_BC{DT}(C_drag, LHF, SHF),
                     Initialise_DYCOMS!)
  # Balancelaw description
  dg = DGModel(model,
               grid,
               Rusanov(),
               CentralNumericalFluxDiffusive(),
               CentralGradPenalty())
<<<<<<< HEAD
  # Initialise ODE, param contains param.diff and param.aux (diffusive, auxiliary variables)
  param = init_ode_param(dg)
  # State variables, initialisation
  Q = init_ode_state(dg, param, DT(0))
  # Define timestepping method 
=======

  Q = init_ode_state(dg, DT(0))

>>>>>>> 72d6a1b2
  lsrk = LSRK54CarpenterKennedy(dg, Q; dt = dt, t0 = 0)
  # Calculating initial condition norm 
  eng0 = norm(Q)
  @info @sprintf """Starting
  norm(Q₀) = %.16e""" eng0
  # Set up the information callback
  starttime = Ref(now())
  cbinfo = GenericCallbacks.EveryXWallTimeSeconds(10, mpicomm) do (s=false)
    if s
      starttime[] = now()
    else
      energy = norm(Q)
      @info @sprintf("""Update
                     simtime = %.16e
                     runtime = %s
                     norm(Q) = %.16e""", ODESolvers.gettime(lsrk),
                     Dates.format(convert(Dates.DateTime,
                                          Dates.now()-starttime[]),
                                  Dates.dateformat"HH:MM:SS"),
                     energy)
    end
  end
  
  # Setup VTK output callbacks
  step = [0]
    cbvtk = GenericCallbacks.EveryXSimulationSteps(30000) do (init=false)
    mkpath(VTKPATH)
    outprefix = @sprintf("%s/dycoms_%dD_mpirank%04d_step%04d", VTKPATH, dim,
                           MPI.Comm_rank(mpicomm), step[1])
    @debug "doing VTK output" outprefix
    writevtk(outprefix, Q, dg, flattenednames(vars_state(model,DT)), 
<<<<<<< HEAD
             param[1], flattenednames(vars_aux(model,DT)))
=======
             dg.auxstate, flattenednames(vars_aux(model,DT)))
        
>>>>>>> 72d6a1b2
    step[1] += 1
    nothing
  end

<<<<<<< HEAD
  # Solver function
  solve!(Q, lsrk, param; timeend=timeend, callbacks=(cbinfo, cbvtk))
  # Print some end of the simulation information
  engf = norm(Q)
  Qe = init_ode_state(dg, param, DT(timeend))
=======
  solve!(Q, lsrk; timeend=timeend, callbacks=(cbinfo, cbvtk))

  # Print some end of the simulation information
  engf = norm(Q)
  Qe = init_ode_state(dg, DT(timeend))

>>>>>>> 72d6a1b2
  engfe = norm(Qe)
  errf = euclidean_distance(Q, Qe)
  @info @sprintf """Finished
  norm(Q)                 = %.16e
  norm(Q) / norm(Q₀)      = %.16e
  norm(Q) - norm(Q₀)      = %.16e
  norm(Q - Qe)            = %.16e
  norm(Q - Qe) / norm(Qe) = %.16e
  """ engf engf/eng0 engf-eng0 errf errf / engfe
  engf/eng0
end

using Test
let
  MPI.Initialized() || MPI.Init()
  mpicomm = MPI.COMM_WORLD
  ll = uppercase(get(ENV, "JULIA_LOG_LEVEL", "INFO"))
  loglevel = ll == "DEBUG" ? Logging.Debug :
    ll == "WARN"  ? Logging.Warn  :
    ll == "ERROR" ? Logging.Error : Logging.Info
  logger_stream = MPI.Comm_rank(mpicomm) == 0 ? stderr : devnull
  global_logger(ConsoleLogger(logger_stream, loglevel))
  @static if haspkg("CUDAnative")
      device!(MPI.Comm_rank(mpicomm) % length(devices()))
  end
  @testset "$(@__FILE__)" for ArrayType in ArrayTypes
    # Problem type
    DT = Float32
    # DG polynomial order 
    N = 4
    # SGS Filter constants
    C_smag = DT(0.15)
    LHF    = DT(115)
    SHF    = DT(15)
    C_drag = DT(0.0011)
    # User defined domain parameters
    brickrange = (grid1d(0, 2000, elemsize=DT(50)*N),
                  grid1d(0, 2000, elemsize=DT(50)*N),
                  grid1d(0, 1500, elemsize=DT(20)*N))
    zmax = brickrange[3][end]
    zsponge = DT(0.75 * zmax)
    
    topl = StackedBrickTopology(mpicomm, brickrange,
                                periodicity = (true, true, false),
                                boundary=((0,0),(0,0),(1,2)))
    dt = 0.02
    timeend = 100dt
    dim = 3
    VTKPATH = "/central/scratch/asridhar/DYC-VREMAN-PF-RF-CPU"
    @info (ArrayType, DT, dim, VTKPATH)
    @info ((Nex,Ney,Nez), (Δx, Δy, Δz), (xmax,ymax,zmax), dt, timeend)
    result = run(mpicomm, ArrayType, dim, topl, 
                 N, timeend, DT, dt, C_smag, LHF, SHF, C_drag, zmax, zsponge)
    @test result ≈ DT(0.9999712407365311)
  end
end

#nothing<|MERGE_RESOLUTION|>--- conflicted
+++ resolved
@@ -109,7 +109,6 @@
                                           DeviceArray = ArrayType,
                                           polynomialorder = N,
                                          )
-<<<<<<< HEAD
   # Problem constants
   # Radiation model
   κ             = DT(85)
@@ -125,8 +124,6 @@
   v_geostrophic = DT(-5.5)
   
   # Model definition
-=======
->>>>>>> 95733fd8e1589c5805c411ea63e383c34f3804b8
   model = AtmosModel(FlatOrientation(),
                      NoReferenceState(),
                      SmagorinskyLilly{DT}(C_smag),
@@ -144,17 +141,7 @@
                Rusanov(),
                CentralNumericalFluxDiffusive(),
                CentralGradPenalty())
-<<<<<<< HEAD
-  # Initialise ODE, param contains param.diff and param.aux (diffusive, auxiliary variables)
-  param = init_ode_param(dg)
-  # State variables, initialisation
-  Q = init_ode_state(dg, param, DT(0))
-  # Define timestepping method 
-=======
-
   Q = init_ode_state(dg, DT(0))
-
->>>>>>> 72d6a1b2
   lsrk = LSRK54CarpenterKennedy(dg, Q; dt = dt, t0 = 0)
   # Calculating initial condition norm 
   eng0 = norm(Q)
@@ -186,30 +173,18 @@
                            MPI.Comm_rank(mpicomm), step[1])
     @debug "doing VTK output" outprefix
     writevtk(outprefix, Q, dg, flattenednames(vars_state(model,DT)), 
-<<<<<<< HEAD
-             param[1], flattenednames(vars_aux(model,DT)))
-=======
              dg.auxstate, flattenednames(vars_aux(model,DT)))
         
->>>>>>> 72d6a1b2
     step[1] += 1
     nothing
   end
 
-<<<<<<< HEAD
-  # Solver function
-  solve!(Q, lsrk, param; timeend=timeend, callbacks=(cbinfo, cbvtk))
-  # Print some end of the simulation information
-  engf = norm(Q)
-  Qe = init_ode_state(dg, param, DT(timeend))
-=======
   solve!(Q, lsrk; timeend=timeend, callbacks=(cbinfo, cbvtk))
 
   # Print some end of the simulation information
   engf = norm(Q)
   Qe = init_ode_state(dg, DT(timeend))
 
->>>>>>> 72d6a1b2
   engfe = norm(Qe)
   errf = euclidean_distance(Q, Qe)
   @info @sprintf """Finished
