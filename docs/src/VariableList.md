--- conflicted
+++ resolved
@@ -1,18 +1,4 @@
-<<<<<<< HEAD
-# CliMA Variable List: 
-
-This document is currently for collaborators within the project with access to the Overleaf CliMA-Atmos docs. The purpose of this page is to unify the naming conventions used in the Overleaf document in a manner useful for coding. This document suggests 'reserved' variable names in <property>_<species> format with the default working fluid (no-subscript) being moist air. Contributors to the CliMA repository are welcome to suggest changes when necessary.
-
-### Names reserved for 'use and throw' / debug variables
-```
-dummy
-scratch
-```
-
-### 2.1  Working Fluid and Equation of State
-=======
 # CliMA Variable List
->>>>>>> 64d7c32d
 
 This document is currently for collaborators within the project with access to the Overleaf CliMA-Atmos docs. The purpose of this page is to unify the naming conventions used in the Overleaf document in a manner useful for coding. This document suggests 'reserved' variable names in <property>_<species> format with the default working fluid (no-subscript) being moist air. Contributors to the CliMA repository are welcome to suggest changes when necessary.
 
@@ -31,34 +17,9 @@
 q_con = specific humidity, condensate
 q_tot = specific humidity, total
 
-<<<<<<< HEAD
-P_air           = pressure, air 
-ρ_air           = density, air
-R_moist         = gas constant, moist
-R_dry           = gas constant, dry
-R_vap           = gas constant, water vapour
-T_air           = temperature, air [temp_air]
-T_<species>     = temperature, species 
-ε_vd            = ratio of molar masses (== R_airv/R_aird)
-
-P_<species>     = pressure, species (no subscript == default working fluid moist air) 
-ρ_<species>     = density, species (no subscript == default working fluid moist air) 
-R_m             = gas constant, moist
-R_d             = gas constant, dry
-R_v             = gas constant, water vapour
-T               = temperature, moist air 
-T_<species>     = temperature, species 
-```
-
-### 2.2 Mass Balance
-```
-P_<species>     = pressure, species (no subscript == default working fluid moist air) 
-ρ_<species>     = density, species (no subscript == default working fluid moist air) 
-=======
 
 P_<species>     = pressure, species (no subscript == default working fluid moist air)
 ρ_<species>     = density, species (no subscript == default working fluid moist air)
->>>>>>> 64d7c32d
 R_m             = gas constant, moist
 R_d             = gas constant, dry
 R_v             = gas constant, water vapour
@@ -72,16 +33,9 @@
 u               = x-velocity
 v               = y-velocity
 w               = z-velocity
-<<<<<<< HEAD
-U		= x-momentum 
-V		= y-momentum
-W		= z=momentum 
-### 2.3 Moisture balances 
-=======
 U               = x-momentum
 V               = y-momentum
 W               = z=momentum
->>>>>>> 64d7c32d
 ```
 ### 2.3 Moisture balances
 ```
@@ -90,47 +44,6 @@
 diffusiveflux_liq   = diffusive flux, cloud liquid
 diffusiveflux_ice   = diffusive flux, cloud ice
 diffusiveflux_tot   = diffusive flux, total
-<<<<<<< HEAD
-```
-### 2.4 Momentum balances
-```
-U               = x-momentum 
-V               = y-momentum 
-W               = z-momentum (2D/3D: this is the vertical coordinate)
-Ω_x             = x-angular momentum
-Ω_y             = y-angular momentum
-Ω_z             = z-angular momentum
-τ_xx            = stress tensor ((1,1) component)
-τ_<ij>          = replace ij with combination of x/y/z to recover appropriate value
-λ_stokes        = Stokes parameter
-```
-
-### 2.5 Energy balance
-```
-<Lower case e_<type> suggests specific (per unit mass) quantities>
-e_kin_<spe>      = specific energy per unit volume, kinetic
-e_pot_<spe>      = specific energy per unit volume, potential
-e_int_<spe>      = specific energy per unit volume, internal
-e_tot_<spe>      = specific energy per unit volume, total
-
-E_kin_<spe>      = energy, kinetic
-E_pot_<spe>      = energy, potential
-E_int_<spe>      = energy, internal
-E_tot_<spe>      = energy, total
-
-cv_m             = isochoric specific heat, moist air
-cv_d             = isochoric specific heat, dry air
-cv_l             = isochoric specific heat, liquid water
-cv_v             = isochoric specific heat, water vapour
-cv_i             = isochoric specific heat, ice
-
-cp_m             = isobaric specific heat, moist air
-cp_d             = isobaric specific heat, dry air
-cp_l             = isobaric specific heat, liquid water
-cp_v             = isobaric specific heat, water vapour
-cp_i             = isobaric specific heat, ice
-=======
->>>>>>> 64d7c32d
 ```
 
 ### 2.4 Momentum balances
