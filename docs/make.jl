using CLIMA, Documenter

makedocs(
  sitename = "CLIMA",
  doctest = false,
  strict = false,
  format = Documenter.HTML(
    prettyurls = get(ENV, "CI", nothing) == "true",
    # prettyurls = !("local" in ARGS),
    # canonical = "https://climate-machine.github.io/CLIMA/stable/",
  ),
  clean = false,
  modules = [Documenter, CLIMA],
  pages = Any[
    "Home" => "index.md",
<<<<<<< HEAD
    "Modules" => Any[
      "Utilities.md",
      "AtmosDycore.md",
      "TurbulenceConvection.md",
    ],
=======
    "Utilites" => Any[
      "RootSolvers" => "Utilities/RootSolvers.md",
      "MoistThermodynamics" => "Utilities/MoistThermodynamics.md",
      ],
    "AtmosDycore" => "AtmosDycore.md",
>>>>>>> 75846536
    "Developer docs" => Any[
      "CodingConventions.md",
      "AcceptableUnicode.md",
    ]
  ],
)

deploydocs(
           repo = "github.com/climate-machine/CLIMA.git",
           target = "build",
          )<|MERGE_RESOLUTION|>--- conflicted
+++ resolved
@@ -13,19 +13,12 @@
   modules = [Documenter, CLIMA],
   pages = Any[
     "Home" => "index.md",
-<<<<<<< HEAD
-    "Modules" => Any[
-      "Utilities.md",
-      "AtmosDycore.md",
-      "TurbulenceConvection.md",
-    ],
-=======
     "Utilites" => Any[
       "RootSolvers" => "Utilities/RootSolvers.md",
       "MoistThermodynamics" => "Utilities/MoistThermodynamics.md",
       ],
     "AtmosDycore" => "AtmosDycore.md",
->>>>>>> 75846536
+    "TurbulenceConvection" => "TurbulenceConvection.md",
     "Developer docs" => Any[
       "CodingConventions.md",
       "AcceptableUnicode.md",
