using MPI, Test
include("../testhelpers.jl")

<<<<<<< HEAD
@testset "Balance Law Solver" begin
  tests = [(1, "Euler/isentropic_vortex_standalone.jl")
           (1, "Euler/isentropic_vortex_standalone_aux.jl")
           (1, "Euler/isentropic_vortex_standalone_source.jl")
           (1, "Euler/isentropic_vortex_standalone_bc.jl")
           # (1, "Euler/isentropic_vortex_standalone_integral.jl")
           (1, "Euler/isentropic_vortex_standalone_IMEX.jl")
           (1, "util/filter_test.jl")
           (1, "util/grad_test.jl")
           (1, "util/grad_test_sphere.jl")
           (1, "util/integral_test.jl")
           (1, "util/integral_test_sphere.jl")
           (1, "conservation/sphere.jl")
           (1, "compressible_Navier_Stokes/mms_bc.jl")
           (1, "compressible_Navier_Stokes/dc_smag_aniso_sgs.jl")
           (1, "compressible_Navier_Stokes/rtb_smagorinsky_sgs.jl")
           (1, "sphere/advection_sphere_lsrk.jl")
           (1, "sphere/advection_sphere_ssp33.jl")
           (1, "sphere/advection_sphere_ssp34.jl")
          ]
=======
@testset "DGmethods" begin
  tests = [
    (1,"integral_test.jl")
    (1,"integral_test_sphere.jl")
    (1, "Euler/isentropicvortex.jl")
    (1, "Euler/isentropicvortex-imex.jl")
    (1, "Euler/isentropicvortex-multirate.jl")
    (1, "advection_diffusion/pseudo1D_advection_diffusion.jl")
    (1, "compressible_Navier_Stokes/ref_state.jl")
   ]
>>>>>>> 4ed7aa5c

  runmpi(tests, @__FILE__)
end<|MERGE_RESOLUTION|>--- conflicted
+++ resolved
@@ -1,28 +1,6 @@
 using MPI, Test
 include("../testhelpers.jl")
 
-<<<<<<< HEAD
-@testset "Balance Law Solver" begin
-  tests = [(1, "Euler/isentropic_vortex_standalone.jl")
-           (1, "Euler/isentropic_vortex_standalone_aux.jl")
-           (1, "Euler/isentropic_vortex_standalone_source.jl")
-           (1, "Euler/isentropic_vortex_standalone_bc.jl")
-           # (1, "Euler/isentropic_vortex_standalone_integral.jl")
-           (1, "Euler/isentropic_vortex_standalone_IMEX.jl")
-           (1, "util/filter_test.jl")
-           (1, "util/grad_test.jl")
-           (1, "util/grad_test_sphere.jl")
-           (1, "util/integral_test.jl")
-           (1, "util/integral_test_sphere.jl")
-           (1, "conservation/sphere.jl")
-           (1, "compressible_Navier_Stokes/mms_bc.jl")
-           (1, "compressible_Navier_Stokes/dc_smag_aniso_sgs.jl")
-           (1, "compressible_Navier_Stokes/rtb_smagorinsky_sgs.jl")
-           (1, "sphere/advection_sphere_lsrk.jl")
-           (1, "sphere/advection_sphere_ssp33.jl")
-           (1, "sphere/advection_sphere_ssp34.jl")
-          ]
-=======
 @testset "DGmethods" begin
   tests = [
     (1,"integral_test.jl")
@@ -33,7 +11,6 @@
     (1, "advection_diffusion/pseudo1D_advection_diffusion.jl")
     (1, "compressible_Navier_Stokes/ref_state.jl")
    ]
->>>>>>> 4ed7aa5c
 
   runmpi(tests, @__FILE__)
 end