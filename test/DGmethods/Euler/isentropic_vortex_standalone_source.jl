# Standard isentropic vortex test case.  For a more complete description of
# the setup see for Example 3 of:
#
# @article{ZHOU2003159,
#   author = {Y.C. Zhou and G.W. Wei},
#   title = {High resolution conjugate filters for the simulation of flows},
#   journal = {Journal of Computational Physics},
#   volume = {189},
#   number = {1},
#   pages = {159--179},
#   year = {2003},
#   doi = {10.1016/S0021-9991(03)00206-7},
#   url = {https://doi.org/10.1016/S0021-9991(03)00206-7},
# }
#
# This version runs the isentropic vortex as a stand alone test (no dependence
# on CLIMA moist thermodynamics)

using MPI
using CLIMA
using CLIMA.Topologies
using CLIMA.Grids
using CLIMA.DGBalanceLawDiscretizations
using CLIMA.DGBalanceLawDiscretizations.NumericalFluxes
using CLIMA.MPIStateArrays
using CLIMA.LowStorageRungeKuttaMethod
using CLIMA.ODESolvers
using CLIMA.GenericCallbacks
using LinearAlgebra
using StaticArrays
using Logging, Printf, Dates
using CLIMA.Vtk

@static if haspkg("CuArrays")
  using CUDAdrv
  using CUDAnative
  using CuArrays
  CuArrays.allowscalar(false)
  const ArrayTypes = (CuArray, )
else
  const ArrayTypes = (Array, )
end

const _nstate = 5
const _ρ, _U, _V, _W, _E = 1:_nstate
const stateid = (ρid = _ρ, Uid = _U, Vid = _V, Wid = _W, Eid = _E)
const statenames = ("ρ", "U", "V", "W", "E")
const γ_exact = 7 // 5
if !@isdefined integration_testing
  const integration_testing =
    parse(Bool, lowercase(get(ENV,"JULIA_CLIMA_INTEGRATION_TESTING","false")))
end

# preflux computation
@inline function preflux(Q, _...)
  γ::eltype(Q) = γ_exact
  @inbounds ρ, U, V, W, E = Q[_ρ], Q[_U], Q[_V], Q[_W], Q[_E]
  ρinv = 1 / ρ
  u, v, w = ρinv * U, ρinv * V, ρinv * W
  ((γ-1)*(E - ρinv * (U^2 + V^2 + W^2) / 2), u, v, w, ρinv)
end

# max eigenvalue
@inline function wavespeed(n, Q, aux, t, P, u, v, w, ρinv)
  γ::eltype(Q) = γ_exact
  @inbounds abs(n[1] * u + n[2] * v + n[3] * w) + sqrt(ρinv * γ * P)
end

const _nauxstate = 7
const _a_ϕ, _a_ϕx, _a_ϕy, _a_ϕz, _a_x, _a_y, _a_z = 1:_nauxstate
@inline function auxiliary_state_initialization!(aux, x, y, z)
  @inbounds begin
    aux[_a_ϕ] = hypot(x, y, z)
    aux[_a_x] = x
    aux[_a_y] = y
    aux[_a_z] = z
  end
end

@inline function almost_no_source!(S, Q, aux, t)
  @inbounds begin
    x,y,z = aux[_a_x], aux[_a_y], aux[_a_z]
    isentropicvortex!(S, t, x, y, z)
    ρ, ρe = Q[_ρ], S[_ρ]
    S[_ρ] = 0
    S[_U] = -abs(aux[_a_ϕx]) * (ρe - ρ)
    S[_V] = -abs(aux[_a_ϕy]) * (ρe - ρ)
    S[_W] = -abs(aux[_a_ϕz]) * (ρe - ρ)
    S[_E] = 0
  end
end

# physical flux function
eulerflux!(F, Q, QV, aux, t) =
eulerflux!(F, Q, QV, aux, t, preflux(Q)...)

@inline function eulerflux!(F, Q, QV, aux, t, P, u, v, w, ρinv)
  @inbounds begin
    ρ, U, V, W, E = Q[_ρ], Q[_U], Q[_V], Q[_W], Q[_E]

    F[1, _ρ], F[2, _ρ], F[3, _ρ] = U          , V          , W
    F[1, _U], F[2, _U], F[3, _U] = u * U  + P , v * U      , w * U
    F[1, _V], F[2, _V], F[3, _V] = u * V      , v * V + P  , w * V
    F[1, _W], F[2, _W], F[3, _W] = u * W      , v * W      , w * W + P
    F[1, _E], F[2, _E], F[3, _E] = u * (E + P), v * (E + P), w * (E + P)
  end
end

# initial condition
const halfperiod = 5
function isentropicvortex!(Q, t, x, y, z, _...)
  DFloat = eltype(Q)

  γ::DFloat    = γ_exact
  uinf::DFloat = 2
  vinf::DFloat = 1
  Tinf::DFloat = 1
  λ::DFloat    = 5

  xs = x - uinf*t
  ys = y - vinf*t

  # make the function periodic
  xtn = floor((xs+halfperiod)/(2halfperiod))
  ytn = floor((ys+halfperiod)/(2halfperiod))
  xp = xs - xtn*2*halfperiod
  yp = ys - ytn*2*halfperiod

  rsq = xp^2 + yp^2

  u = uinf - λ*(1//2)*exp(1-rsq)*yp/π
  v = vinf + λ*(1//2)*exp(1-rsq)*xp/π
  w = zero(DFloat)

  ρ = (Tinf - ((γ-1)*λ^2*exp(2*(1-rsq))/(γ*16*π*π)))^(1/(γ-1))
  p = ρ^γ
  U = ρ*u
  V = ρ*v
  W = ρ*w
  E = p/(γ-1) + (1//2)*ρ*(u^2 + v^2 + w^2)

  @inbounds Q[_ρ], Q[_U], Q[_V], Q[_W], Q[_E] = ρ, U, V, W, E

end

function main(mpicomm, DFloat, topl::AbstractTopology{dim}, N, timeend,
              ArrayType, dt) where {dim}

  grid = DiscontinuousSpectralElementGrid(topl,
                                          FloatType = DFloat,
                                          DeviceArray = ArrayType,
                                          polynomialorder = N,
                                         )

  # spacedisc = data needed for evaluating the right-hand side function
  spacedisc = DGBalanceLaw(grid = grid,
                           length_state_vector = _nstate,
                           flux! = eulerflux!,
                           numerical_flux! = (x...) ->
                           NumericalFluxes.rusanov!(x..., eulerflux!,
                                                    wavespeed,
                                                    preflux),
                           auxiliary_state_length = _nauxstate,
                           auxiliary_state_initialization! =
                           auxiliary_state_initialization!,
                           source! = almost_no_source!)

  DGBalanceLawDiscretizations.grad_auxiliary_state!(spacedisc, _a_ϕ,
                                                    (_a_ϕx, _a_ϕy, _a_ϕz))

  # This is a actual state/function that lives on the grid
  initialcondition(Q, x...) = isentropicvortex!(Q, DFloat(0), x...)
  Q = MPIStateArray(spacedisc, initialcondition)

  lsrk = LowStorageRungeKutta(spacedisc, Q; dt = dt, t0 = 0)

  eng0 = norm(Q)
  @info @sprintf """Starting
  norm(Q₀) = %.16e""" eng0

  # Set up the information callback
  starttime = Ref(now())
  cbinfo = GenericCallbacks.EveryXWallTimeSeconds(60, mpicomm) do (s=false)
    if s
      starttime[] = now()
    else
      energy = norm(Q)
      @info @sprintf """Update
  simtime = %.16e
  runtime = %s
  norm(Q) = %.16e""" ODESolvers.gettime(lsrk) Dates.format(convert(Dates.DateTime, Dates.now()-starttime[]), Dates.dateformat"HH:MM:SS") energy
    end
  end

  #= Paraview calculators:
  P = (0.4) * (E  - (U^2 + V^2 + W^2) / (2*ρ) - 9.81 * ρ * coordsZ)
  theta = (100000/287.0024093890231) * (P / 100000)^(1/1.4) / ρ
  =#
  step = [0]
  mkpath("vtk")
  cbvtk = GenericCallbacks.EveryXSimulationSteps(100) do (init=false)
    outprefix = @sprintf("vtk/isentropicvortex_%dD_mpirank%04d_step%04d",
                         dim, MPI.Comm_rank(mpicomm), step[1])
    @debug "doing VTK output" outprefix
    writevtk(outprefix, Q, spacedisc, statenames)
    step[1] += 1
    nothing
  end

  # solve!(Q, lsrk; timeend=timeend, callbacks=(cbinfo, ))
  solve!(Q, lsrk; timeend=timeend, callbacks=(cbinfo, cbvtk))

  # Print some end of the simulation information
  engf = norm(Q)
  Qe = MPIStateArray(spacedisc,
                     (Q, x...) -> isentropicvortex!(Q, DFloat(timeend), x...))
  engfe = norm(Qe)
  errf = euclidean_distance(Q, Qe)
  @info @sprintf """Finished
  norm(Q)                 = %.16e
  norm(Q) / norm(Q₀)      = %.16e
  norm(Q) - norm(Q₀)      = %.16e
  norm(Q - Qe)            = %.16e
  norm(Q - Qe) / norm(Qe) = %.16e
  """ engf engf/eng0 engf-eng0 errf errf / engfe
  errf
end

function run(mpicomm, ArrayType, dim, Ne, N, timeend, DFloat, dt)
  brickrange = ntuple(j->range(DFloat(-halfperiod); length=Ne[j]+1,
                               stop=halfperiod), dim)
  topl = BrickTopology(mpicomm, brickrange, periodicity=ntuple(j->true, dim))
  main(mpicomm, DFloat, topl, N, timeend, ArrayType, dt)
end

using Test
let
  MPI.Initialized() || MPI.Init()
  Sys.iswindows() || (isinteractive() && MPI.finalize_atexit())
  mpicomm = MPI.COMM_WORLD
  ll = uppercase(get(ENV, "JULIA_LOG_LEVEL", "INFO"))
  loglevel = ll == "DEBUG" ? Logging.Debug :
  ll == "WARN"  ? Logging.Warn  :
  ll == "ERROR" ? Logging.Error : Logging.Info
  logger_stream = MPI.Comm_rank(mpicomm) == 0 ? stderr : devnull
  global_logger(ConsoleLogger(logger_stream, loglevel))
  @static if haspkg("CUDAnative")
    device!(MPI.Comm_rank(mpicomm) % length(devices()))
  end

<<<<<<< HEAD
  if integration_testing
    timeend = 1
    numelem = (5, 5, 1)

    polynomialorder = 4

    expected_error = Array{Float64}(undef, 2, 3) # dim-1, lvl
    expected_error[1,1] = 5.5165825064707330e-01
    expected_error[1,2] = 6.7700647183874085e-02
    expected_error[1,3] = 3.2744216133558635e-03
    expected_error[2,1] = 1.7612379718652413e+00
    expected_error[2,2] = 2.1523288629931059e-01
    expected_error[2,3] = 1.0241663969631365e-02
    lvls = size(expected_error, 2)

    for ArrayType in ArrayTypes
      for DFloat in (Float64,) #Float32)
        for dim = 2:3
          err = zeros(DFloat, lvls)
          for l = 1:lvls
            Ne = ntuple(j->2^(l-1) * numelem[j], dim)
            dt = 1e-2 / Ne[1]
            nsteps = ceil(Int64, timeend / dt)
            dt = timeend / nsteps
            @info (ArrayType, DFloat, dim)
            err[l] = run(mpicomm, ArrayType, dim, Ne, polynomialorder, timeend,
                         DFloat, dt)
            @test err[l] ≈ DFloat(expected_error[dim-1, l])
          end
          @info begin
            msg = ""
            for l = 1:lvls-1
              rate = log2(err[l]) - log2(err[l+1])
              msg *= @sprintf("\n  rate for level %d = %e\n", l, rate)
            end
            msg
          end
        end
      end
    end
  else
    numelem = (3, 4, 5)
    dt = 1e-3
    timeend = 2dt

    polynomialorder = 4

    check_engf_eng0 = Dict{Tuple{Int64, Int64, DataType}, AbstractFloat}()
    check_engf_eng0[2, 1, Float64] = 9.9999823168453250e-01
    check_engf_eng0[3, 1, Float64] = 9.9999652768619085e-01
    check_engf_eng0[2, 3, Float64] = 9.9999907247258413e-01
    check_engf_eng0[3, 3, Float64] = 9.9999665289445028e-01

    for ArrayType in ArrayTypes
      for DFloat in (Float64,) #Float32)
        for dim = 2:3
          Random.seed!(0)
=======
  timeend = 1
  numelem = (5, 5, 1)

  polynomialorder = 4

  expected_error = Array{Float64}(undef, 2, 3) # dim-1, lvl
  expected_error[1,1] = 5.5175136745319797e-01
  expected_error[1,2] = 6.7757089928958958e-02
  expected_error[1,3] = 3.2832015676432292e-03
  expected_error[2,1] = 1.7613313745738965e+00
  expected_error[2,2] = 2.1526080821361515e-01
  expected_error[2,3] = 1.0251374591125394e-02
  lvls = integration_testing ? size(expected_error, 2) : 1

  @testset "$(@__FILE__)" for ArrayType in ArrayTypes
    for DFloat in (Float64,) #Float32)
      for dim = 2:3
        err = zeros(DFloat, lvls)
        for l = 1:lvls
          Ne = ntuple(j->2^(l-1) * numelem[j], dim)
          dt = 1e-2 / Ne[1]
          nsteps = ceil(Int64, timeend / dt)
          dt = timeend / nsteps
>>>>>>> 78c7da9a
          @info (ArrayType, DFloat, dim)
          err[l] = run(mpicomm, ArrayType, dim, Ne, polynomialorder, timeend,
                       DFloat, dt)
          @test err[l] ≈ DFloat(expected_error[dim-1, l])
        end
        @info begin
          msg = ""
          for l = 1:lvls-1
            rate = log2(err[l]) - log2(err[l+1])
            msg *= @sprintf("\n  rate for level %d = %e\n", l, rate)
          end
          msg
        end
      end
    end
  end
end

isinteractive() || MPI.Finalize()

nothing<|MERGE_RESOLUTION|>--- conflicted
+++ resolved
@@ -247,78 +247,19 @@
   @static if haspkg("CUDAnative")
     device!(MPI.Comm_rank(mpicomm) % length(devices()))
   end
-
-<<<<<<< HEAD
-  if integration_testing
-    timeend = 1
-    numelem = (5, 5, 1)
-
-    polynomialorder = 4
-
-    expected_error = Array{Float64}(undef, 2, 3) # dim-1, lvl
-    expected_error[1,1] = 5.5165825064707330e-01
-    expected_error[1,2] = 6.7700647183874085e-02
-    expected_error[1,3] = 3.2744216133558635e-03
-    expected_error[2,1] = 1.7612379718652413e+00
-    expected_error[2,2] = 2.1523288629931059e-01
-    expected_error[2,3] = 1.0241663969631365e-02
-    lvls = size(expected_error, 2)
-
-    for ArrayType in ArrayTypes
-      for DFloat in (Float64,) #Float32)
-        for dim = 2:3
-          err = zeros(DFloat, lvls)
-          for l = 1:lvls
-            Ne = ntuple(j->2^(l-1) * numelem[j], dim)
-            dt = 1e-2 / Ne[1]
-            nsteps = ceil(Int64, timeend / dt)
-            dt = timeend / nsteps
-            @info (ArrayType, DFloat, dim)
-            err[l] = run(mpicomm, ArrayType, dim, Ne, polynomialorder, timeend,
-                         DFloat, dt)
-            @test err[l] ≈ DFloat(expected_error[dim-1, l])
-          end
-          @info begin
-            msg = ""
-            for l = 1:lvls-1
-              rate = log2(err[l]) - log2(err[l+1])
-              msg *= @sprintf("\n  rate for level %d = %e\n", l, rate)
-            end
-            msg
-          end
-        end
-      end
-    end
-  else
-    numelem = (3, 4, 5)
-    dt = 1e-3
-    timeend = 2dt
-
-    polynomialorder = 4
-
-    check_engf_eng0 = Dict{Tuple{Int64, Int64, DataType}, AbstractFloat}()
-    check_engf_eng0[2, 1, Float64] = 9.9999823168453250e-01
-    check_engf_eng0[3, 1, Float64] = 9.9999652768619085e-01
-    check_engf_eng0[2, 3, Float64] = 9.9999907247258413e-01
-    check_engf_eng0[3, 3, Float64] = 9.9999665289445028e-01
-
-    for ArrayType in ArrayTypes
-      for DFloat in (Float64,) #Float32)
-        for dim = 2:3
-          Random.seed!(0)
-=======
+  
   timeend = 1
   numelem = (5, 5, 1)
 
   polynomialorder = 4
 
   expected_error = Array{Float64}(undef, 2, 3) # dim-1, lvl
-  expected_error[1,1] = 5.5175136745319797e-01
-  expected_error[1,2] = 6.7757089928958958e-02
-  expected_error[1,3] = 3.2832015676432292e-03
-  expected_error[2,1] = 1.7613313745738965e+00
-  expected_error[2,2] = 2.1526080821361515e-01
-  expected_error[2,3] = 1.0251374591125394e-02
+  expected_error[1,1] = 5.5165825064707330e-01
+  expected_error[1,2] = 6.7700647183874085e-02
+  expected_error[1,3] = 3.2744216133558635e-03
+  expected_error[2,1] = 1.7612379718652413e+00
+  expected_error[2,2] = 2.1523288629931059e-01
+  expected_error[2,3] = 1.0241663969631365e-02
   lvls = integration_testing ? size(expected_error, 2) : 1
 
   @testset "$(@__FILE__)" for ArrayType in ArrayTypes
@@ -330,7 +271,6 @@
           dt = 1e-2 / Ne[1]
           nsteps = ceil(Int64, timeend / dt)
           dt = timeend / nsteps
->>>>>>> 78c7da9a
           @info (ArrayType, DFloat, dim)
           err[l] = run(mpicomm, ArrayType, dim, Ne, polynomialorder, timeend,
                        DFloat, dt)
