using MPI
using CLIMA
using CLIMA.Mesh.Topologies
using CLIMA.Mesh.Grids
using CLIMA.DGBalanceLawDiscretizations
using CLIMA.DGBalanceLawDiscretizations.NumericalFluxes
using CLIMA.MPIStateArrays
using CLIMA.LowStorageRungeKuttaMethod
using CLIMA.ODESolvers
using CLIMA.GenericCallbacks
using CLIMA.ParametersType
using LinearAlgebra
using StaticArrays
using Logging, Printf, Dates
using CLIMA.Vtk
using DelimitedFiles
using Dierckx
using Random

using TimerOutputs

const to = TimerOutput()

if haspkg("CuArrays")
    using CUDAdrv
    using CUDAnative
    using CuArrays
    CuArrays.allowscalar(false)
    const ArrayType = CuArray
else
    const ArrayType = Array
end

# Prognostic equations: ρ, (ρu), (ρv), (ρw), (ρe_tot), (ρq_tot)
# For the dry example shown here, we load the moist thermodynamics module 
# and consider the dry equation set to be the same as the moist equations but
# with total specific humidity = 0. 
using CLIMA.MoistThermodynamics
using CLIMA.PlanetParameters

# State labels 
const _nstate = 6
const _ρ, _U, _V, _W, _E, _QT = 1:_nstate
const stateid = (ρid = _ρ, Uid = _U, Vid = _V, Wid = _W, Eid = _E, QTid = _QT)
const statenames = ("RHO", "U", "V", "W", "E", "QT")

# Viscous state labels
const _nviscstates = 17
const _τ11, _τ22, _τ33, _τ12, _τ13, _τ23, _qx, _qy, _qz, _Tx, _Ty, _Tz, _θx, _θy, _θz, _SijSij, _ν_e = 1:_nviscstates

# Gradient state labels
# Gradient state labels
const _states_for_gradient_transform = (_ρ, _U, _V, _W, _E, _QT)

const _nauxstate = 15
const _a_x, _a_y, _a_z, _a_sponge, _a_02z, _a_z2inf, _a_rad, _a_ν_e, _a_LWP_02z, _a_LWP_z2inf,_a_q_liq,_a_θ, _a_P,_a_T, _a_soundspeed_air = 1:_nauxstate

if !@isdefined integration_testing
  const integration_testing =
    parse(Bool, lowercase(get(ENV,"JULIA_CLIMA_INTEGRATION_TESTING","false")))
end

# Problem constants (TODO: parameters module (?))
@parameter Prandtl 71 // 100 "Prandtl (molecular)"
@parameter  μ_sgs 100.0 "Constant dynamic viscosity"
@parameter Prandtl_t 1//3 "Prandtl_t"
@parameter cp_over_prandtl cp_d / Prandtl_t "cp_over_prandtl"

# Random number seed
const seed = MersenneTwister(0)



function global_max(A::MPIStateArray, states=1:size(A, 2))
  host_array = Array ∈ typeof(A).parameters
  h_A = host_array ? A : Array(A)
  locmax = maximum(view(h_A, :, states, A.realelems)) 
  MPI.Allreduce([locmax], MPI.MAX, A.mpicomm)[1]
end

function global_mean(A::MPIStateArray, states=1:size(A,2))
  host_array = Array ∈ typeof(A).parameters
  h_A = host_array ? A : Array(A) 
  (Np, nstate, nelem) = size(A) 
  numpts = (nelem * Np) + 1
  localsum = sum(view(h_A, :, states, A.realelems)) 
  MPI.Allreduce([localsum], MPI.SUM, A.mpicomm)[1] / numpts 
end

# User Input
const numdims = 2
const Npoly = 4

# Define grid size 
const Δx    = 35
const Δy    = 5
const Δz    = 5

# Physical domain extents 
const (xmin, xmax) = (0, 1000)
const (ymin, ymax) = (0, 1000)
const (zmin, zmax) = (0, 1500)

#Get Nex, Ney from resolution
const Lx = xmax - xmin
const Ly = ymax - ymin
const Lz = zmax - ymin

#
# User defines the grid size:
#
Nex = ceil(Int64, Lx / (Δx * Npoly))
Ney = ceil(Int64, Ly / (Δy * Npoly))
Nez = ceil(Int64, Lz / (Δz * Npoly))


DoF = (Nex*Ney*Nez)*(Npoly+1)^numdims*(_nstate)
DoFstorage = (Nex*Ney*Nez)*(Npoly+1)^numdims*(_nstate + _nviscstates + _nauxstate + CLIMA.Mesh.Grids._nvgeo) +
             (Nex*Ney*Nez)*(Npoly+1)^(numdims-1)*2^numdims*(CLIMA.Mesh.Grids._nsgeo)


# Smagorinsky model requirements : TODO move to SubgridScaleTurbulence module 
@parameter C_smag 0.23 "C_smag"
# Equivalent grid-scale
#Δ = (Δx * Δy * Δz)^(1/3)
Δ = max(Δx, Δy)
<<<<<<< HEAD
=======
#Δ = sqrt(Δx*Δy)
>>>>>>> 75d121f7
const Δsqr = Δ * Δ

# Surface values to calculate surface fluxes:
const SST         = 292.5
const p_sfc       = 1017.8e2      # Pa
const q_tot_sfc   = 13.84e-3      # qs(sst) using Teten's formula
const ρ_sfc       = 1.22          #kg/m^3
const ft          =  15.0
const fq          = 115.0
const Cd          = 0.0011        #Drag coefficient
const first_node_level   = 0.5*Δy
# -------------------------------------------------------------------------
# Preflux calculation: This function computes parameters required for the 
# DG RHS (but not explicitly solved for as a prognostic variable)
# In the case of the rising_thermal_bubble example: the saturation
# adjusted temperature and pressure are such examples. Since we define
# the equation and its arguments here the user is afforded a lot of freedom
# around its behaviour. 
# The preflux function interacts with the following  
# Modules: NumericalFluxes.jl 
# functions: wavespeed, cns_flux!, bcstate!
# -------------------------------------------------------------------------
@inline function preflux(Q, aux)
  @inbounds begin
    ρ, U, V, W = Q[_ρ], Q[_U], Q[_V], Q[_W]
    ρinv = 1 / ρ
    u, v, w = ρinv * U, ρinv * V, ρinv * W
  end
end

#-------------------------------------------------------------------------
#md # Soundspeed computed using the thermodynamic state TS
# max eigenvalue
@inline function wavespeed(n, Q, aux, t)
    ρ, U, V, W = Q[_ρ], Q[_U], Q[_V], Q[_W]
    u, v, w = U/ρ, V/ρ, W/ρ
  @inbounds begin
    abs(n[1]*u + n[2]*v + n[3]*w) + aux[_a_soundspeed_air]
  end
end


# -------------------------------------------------------------------------
# ### read sounding
#md # 
#md # The sounding file contains the following quantities along a 1D column.
#md # It needs to have the following structure:
#md #
#md # z[m]   theta[K]  q[g/kg]   u[m/s]   v[m/s]   p[Pa]
#md # ...      ...       ...      ...      ...      ...
#md #
#md #
# -------------------------------------------------------------------------
function read_sounding()
  #read in the original squal sounding
  fsounding  = open(joinpath(@__DIR__, "../soundings/SOUNDING_PYCLES_Z_T_P.dat"))
  sounding = readdlm(fsounding)
  close(fsounding)
  (nzmax, ncols) = size(sounding)
  if nzmax == 0
    error("SOUNDING ERROR: The Sounding file is empty!")
  end
  return (sounding, nzmax, ncols)
end

# -------------------------------------------------------------------------
# ### Physical Flux (Required)
#md # Here, we define the physical flux function, i.e. the conservative form
#md # of the equations of motion for the prognostic variables ρ, U, V, W, E, QT
#md # $\frac{\partial Q}{\partial t} + \nabla \cdot \boldsymbol{F} = \boldsymbol {S}$
#md # $\boldsymbol{F}$ contains both the viscous and inviscid flux components
#md # and $\boldsymbol{S}$ contains source terms.
#md # Note that the preflux calculation is splatted at the end of the function call
#md # to cns_flux!
# -------------------------------------------------------------------------
@inline function cns_flux!(F, Q, VF, aux, t)
  @inbounds begin
    u, v, w = preflux(Q,aux)
    DFloat = eltype(F)
    D_subsidence = 3.75e-6
      
    ρ, U, V, W, E, QT = Q[_ρ], Q[_U], Q[_V], Q[_W], Q[_E], Q[_QT]
     
    P = aux[_a_P]
      
    xvert = aux[_a_y]
    v -= D_subsidence * xvert
    V = v*ρ
    # Inviscid contributions
    F[1, _ρ],  F[2, _ρ],  F[3, _ρ]  = U          , V          , W
    F[1, _U],  F[2, _U],  F[3, _U]  = u * U  + P , v * U      , w * U
    F[1, _V],  F[2, _V],  F[3, _V]  = u * V      , v * V + P  , w * V
    F[1, _W],  F[2, _W],  F[3, _W]  = u * W      , v * W      , w * W + P
    F[1, _E],  F[2, _E],  F[3, _E]  = u * (E + P), v * (E + P), w * (E + P)
    F[1, _QT], F[2, _QT], F[3, _QT] = u * QT     , v * QT     , w * QT

    #Derivative of T and Q:
    vqx, vqy, vqz = VF[_qx], VF[_qy], VF[_qz]
    vTx, vTy, vTz = VF[_Tx], VF[_Ty], VF[_Tz]

    # Radiation contribution
    F_rad = radiation(aux)

    SijSij = VF[_SijSij]

    #Dynamic eddy viscosity
    #μ_e = ρ*VF[_ν_e] #Vreman
    μ_e = ρ*sqrt(2SijSij) * C_smag^2 * Δsqr  # Smagorinsky 
    D_e = μ_e / Prandtl_t

    # Multiply stress tensor by viscosity coefficient:
    τ11, τ22, τ33 = VF[_τ11] * μ_e, VF[_τ22]* μ_e, VF[_τ33] * μ_e
    τ12 = τ21 = VF[_τ12] * μ_e
    τ13 = τ31 = VF[_τ13] * μ_e
    τ23 = τ32 = VF[_τ23] * μ_e

    # Viscous velocity flux (i.e. F^visc_u in Giraldo Restelli 2008)
    F[1, _U] += τ11; F[2, _U] += τ12; F[3, _U] += τ13
    F[1, _V] += τ21; F[2, _V] += τ22; F[3, _V] += τ23
    F[1, _W] += τ31; F[2, _W] += τ32; F[3, _W] += τ33

    # Viscous Energy flux (i.e. F^visc_e in Giraldo Restelli 2008)
    F[1, _E] += u * τ11 + v * τ12 + w * τ13 + cp_over_prandtl * vTx * μ_e
    F[2, _E] += u * τ21 + v * τ22 + w * τ23 + cp_over_prandtl * vTy * μ_e
    F[3, _E] += u * τ31 + v * τ32 + w * τ33 + cp_over_prandtl * vTz * μ_e

    F[numdims, _E] += F_rad

    # Viscous contributions to mass flux terms
    F[1, _ρ]  -=  vqx * D_e
    F[2, _ρ]  -=  vqy * D_e
    F[3, _ρ]  -=  vqz * D_e
    F[1, _QT] -=  vqx * D_e
    F[2, _QT] -=  vqy * D_e
    F[3, _QT] -=  vqz * D_e
<<<<<<< HEAD
=======


      #
      # Surface fluxes:
      #
      if xvert < first_node_level #FIX ME: identify the surface 

          T          = aux[_a_T]
          windspeed  = sqrt(u^2 + v^2)

          #Surface flux of momentum
          F[numdims, _U]   -= ρ*Cd*windspeed*u

          #Surface flux of Qt
          q_liq            = aux[_a_q_liq]
          #q_part_sfc       = PhasePartition(q_tot_sfc, q_liq, 0.0) ##NOT SURE ABOUT THIS!
          q_part_sfc       = PhasePartition(q_tot_sfc, q_liq, 0.0) ##NOT SURE ABOUT THIS!
          q_tot            = Q[_QT]/ρ
          qv_star          = q_vap_saturation(SST, ρ, q_part_sfc)
          F[numdims, _QT] -= ρ*Cd*windspeed*(q_tot - qv_star)

          #DSurface flux of e_int (called `I` in the design doc)
          e_kin            = 0.5*windspeed
          e_int            = E/ρ - e_kin
          e_int_star       = internal_energy_sat(SST, ρ, q_tot_sfc)
          F[numdims, _E]  -= ρ*Cd*windspeed*(e_int - e_int_star)
      end      
>>>>>>> 75d121f7
  end
end

# -------------------------------------------------------------------------
#md # Here we define a function to extract the velocity components from the 
#md # prognostic equations (i.e. the momentum and density variables). This 
#md # function is not required in general, but provides useful functionality 
#md # in some cases. 
# -------------------------------------------------------------------------
# Compute the velocity from the state
const _ngradstates = 6
@inline function gradient_vars!(gradient_list, Q, aux, t)
  @inbounds begin
    u, v, w = preflux(Q,aux)
    T = aux[_a_T]
    θ = aux[_a_θ]
    ρ, QT =Q[_ρ], Q[_QT]
    # ordering should match states_for_gradient_transform
    gradient_list[1], gradient_list[2], gradient_list[3] = u, v, w
    gradient_list[4], gradient_list[5], gradient_list[6] = θ, QT/ρ, T
  end
end

# -------------------------------------------------------------------------
#md ### Viscous fluxes. 
#md # The viscous flux function compute_stresses computes the components of 
#md # the velocity gradient tensor, and the corresponding strain rates to
#md # populate the viscous flux array VF. SijSij is calculated in addition
#md # to facilitate implementation of the constant coefficient Smagorinsky model
#md # (pending)
@inline function compute_stresses!(VF, grad_mat, _...)
  @inbounds begin
    dudx, dudy, dudz = grad_mat[1, 1], grad_mat[2, 1], grad_mat[3, 1]
    dvdx, dvdy, dvdz = grad_mat[1, 2], grad_mat[2, 2], grad_mat[3, 2]
    dwdx, dwdy, dwdz = grad_mat[1, 3], grad_mat[2, 3], grad_mat[3, 3]
    # compute gradients of moist vars and temperature
    dθdx, dθdy, dθdz = grad_mat[1, 4], grad_mat[2, 4], grad_mat[3, 4]
    dqdx, dqdy, dqdz = grad_mat[1, 5], grad_mat[2, 5], grad_mat[3, 5]
    dTdx, dTdy, dTdz = grad_mat[1, 6], grad_mat[2, 6], grad_mat[3, 6]
    # virtual potential temperature gradient: for richardson calculation
    # strains
    # --------------------------------------------
    # SMAGORINSKY COEFFICIENT COMPONENTS
    # --------------------------------------------
    S11 = dudx
    S22 = dvdy
    S33 = dwdz
    S12 = (dudy + dvdx) / 2
    S13 = (dudz + dwdx) / 2
    S23 = (dvdz + dwdy) / 2
    # --------------------------------------------
    # SMAGORINSKY COEFFICIENT COMPONENTS
    # --------------------------------------------
    # FIXME: Grab functions from module SubgridScaleTurbulence 
    SijSij = S11^2 + S22^2 + S33^2 + 2S12^2 + 2S13^2 + 2S23^2

    Dij = SMatrix{3,3}(dudx, dudy, dudz, 
                       dvdx, dvdy, dvdz,
                       dwdx, dwdy, dwdz)
    
    DF = eltype(SijSij)
    αij = MMatrix{3,3}(DF(0) ,DF(0), DF(0),
                       DF(0), DF(0), DF(0),
                       DF(0), DF(0), DF(0))
    
    DISS = sum(Dij .^ 2)
    βij = similar(αij)
    βij = Δsqr * (Dij' * Dij)
    
    Bβ = βij[1,1]*βij[2,2] - βij[1,2]^2 + βij[1,1]*βij[3,3] - βij[1,3]^2 + βij[2,2]*βij[3,3] - βij[2,3]^2 
    ν_e = max(0,(C_smag^2 * 2.5) * sqrt(abs(Bβ/(DISS+1e-16)))) 
    VF[_ν_e] = ν_e
    #--------------------------------------------
    # deviatoric stresses
    # Fix up index magic numbers
    VF[_τ11] = -2 * (S11 - (S11 + S22 + S33) / 3)
    VF[_τ22] = -2 * (S22 - (S11 + S22 + S33) / 3)
    VF[_τ33] = -2 * (S33 - (S11 + S22 + S33) / 3)
    VF[_τ12] = -2 * S12
    VF[_τ13] = -2 * S13
    VF[_τ23] = -2 * S23

    # TODO: Viscous stresse come from SubgridScaleTurbulence module
    VF[_qx], VF[_qy], VF[_qz] = dqdx, dqdy, dqdz
    VF[_Tx], VF[_Ty], VF[_Tz] = dTdx, dTdy, dTdz
    VF[_θx], VF[_θy], VF[_θz] = dθdx, dθdy, dθdz
    VF[_SijSij] = SijSij
  end
end
# -------------------------------------------------------------------------
@inline function radiation(aux)
    @inbounds begin
    DFloat = eltype(aux)
    xvert = aux[_a_y]     
    zero_to_z = aux[_a_02z]
    z_to_inf = aux[_a_z2inf]
    z = xvert
    z_i = 840  # Start with constant inversion height of 840 meters then build in check based on q_tot
    Δz_i = max(z - z_i, zero(DFloat))
    # Constants
    F_0 = 70
    F_1 = 22
    α_z = 1
    ρ_i = DFloat(1.22)
    D_subsidence = DFloat(3.75e-6)
    term1 = F_0 * exp(-z_to_inf) 
    term2 = F_1 * exp(-zero_to_z)
    term3 = ρ_i * cp_d * D_subsidence * α_z * (DFloat(0.25) * (cbrt(Δz_i))^4 + z_i * cbrt(Δz_i))
    F_rad = term1 + term2 + term3
  end
end

# -------------------------------------------------------------------------
#md ### Auxiliary Function (Not required)
#md # In this example the auxiliary function is used to store the spatial
#md # coordinates. This may also be used to store variables for which gradients
#md # are needed, but are not available through teh prognostic variable 
#md # calculations. (An example of this will follow - in the Smagorinsky model, 
#md # where a local Richardson number via potential temperature gradient is required)
# -------------------------------------------------------------------------
@inline function auxiliary_state_initialization!(aux, x, y, z)
<<<<<<< HEAD
  @inbounds begin
    DFloat = eltype(aux)
    xvert = y
    aux[_a_y] = xvert

    #Sponge 
    ctop    = zero(DFloat)

    cs_left_right = zero(DFloat)
    cs_front_back = zero(DFloat)
    ct            = DFloat(0.75)
  
    domain_bott  = 0
    domain_top   = ymax

   
      #Vertical sponge:
      sponge_type = 3
      if sponge_type == 1
          
          top_sponge  = DFloat(0.85) * domain_top          
          if xvert >= top_sponge
              ctop = ct * (sinpi((z - top_sponge)/2/(domain_top - top_sponge)))^4
          end
          
      elseif sponge_type == 2
          
          bc_zscale = 500.0
          zd        = domain_top - bc_zscale
          
          #
          # top damping
          # first layer: damp lee waves
          #
          ctop = 0.0
          ct   = 0.75
          if xvert >= zd
              zid = (xvert - zd)/(domain_top - zd) # normalized coordinate
              if zid >= 0.0 && zid <= 0.5
                  ctop = ct*(1.0 - cos(zid*pi))

              else
                  ctop = ct*( 1.0 + ((zid - 0.5)*pi) )
              end
          end

      elseif sponge_type == 3
          
          bc_zscale = 500.0
          zd        = domain_top - bc_zscale
          
          #
          # top damping
          # first layer: damp lee waves
          #
          ctop = 0.0
          ct   = 0.5
          if xvert >= zd
              ctop = ct * sinpi(0.5 * (1.0 - (domain_top - xvert) / bc_zscale))^2.0
          end
      end
      
      beta  = 1 - (1 - ctop) #*(1.0 - csleft)*(1.0 - csright)*(1.0 - csfront)*(1.0 - csback)
      beta  = min(beta, 1)
      aux[_a_sponge] = beta
  end
=======
    @inbounds begin
        DFloat = eltype(aux)
        xvert = y
        aux[_a_y] = xvert

        #Sponge 
        ctop    = zero(DFloat)

        cs_left_right = zero(DFloat)
        cs_front_back = zero(DFloat)
        ct            = DFloat(0.75)
        
        domain_bott  = 0
        domain_top   = ymax
        #END User modification on domain parameters.

        
        #Vertical sponge:
        sponge_type = 2
        if sponge_type == 1
            
            top_sponge  = DFloat(0.85) * domain_top          
            if xvert >= top_sponge
                ctop = ct * (sinpi((z - top_sponge)/2/(domain_top - top_sponge)))^4
            end
            
        elseif sponge_type == 2
            
            bc_zscale = 300.0
            zd        = domain_top - bc_zscale           
            #
            # top damping
            # first layer: damp lee waves
            #
            alpha_coe = 0.5
            ct        = 10.0
            ctop      = 0.0
            if xvert >= zd
                zid = (xvert - zd)/(domain_top - zd) # normalized coordinate
                if zid >= 0.0 && zid <= 0.5
                    abstaud = alpha_coe*(1.0 - cos(zid*pi))

                else
                    abstaud = alpha_coe*( 1.0 + ((zid - 0.5)*pi) )

                end
                ctop = ct*abstaud
            end
            
        elseif sponge_type == 3
            
            bc_zscale = 500.0
            zd        = domain_top - bc_zscale
            
            #
            # top damping
            # first layer: damp lee waves
            #
            ctop = 0.0
            ct   = 0.02
            if xvert >= zd
                ctop = ct * sinpi(0.5 * (1.0 - (domain_top - xvert) / bc_zscale))^2.0
            end
        end
        
        beta  = 1 - (1 - ctop) #*(1.0 - csleft)*(1.0 - csright)*(1.0 - csfront)*(1.0 - csback)
        beta  = min(beta, 1)
        aux[_a_sponge] = beta
    end
>>>>>>> 75d121f7
end

# -------------------------------------------------------------------------
# generic bc for 2d , 3d

@inline function bcstate!(QP, VFP, auxP, nM, QM, VFM, auxM, bctype, t)
    @inbounds begin

        
        x, y, z = auxM[_a_x], auxM[_a_y], auxM[_a_z]
        xvert = y
        ρM, UM, VM, WM, EM, QTM = QM[_ρ], QM[_U], QM[_V], QM[_W], QM[_E], QM[_QT]
        # No flux boundary conditions
        # No shear on walls (free-slip condition)
        UnM = nM[1] * UM + nM[2] * VM + nM[3] * WM
        QP[_U] = UM - 2 * nM[1] * UnM
        QP[_V] = VM - 2 * nM[2] * UnM
        QP[_W] = WM - 2 * nM[3] * UnM
        QP[_ρ] = ρM
        QP[_QT] = QTM
<<<<<<< HEAD
        VFP .= 0

       if xvert < 0.0001
            SST    = 292.5            
=======
        if xvert < first_node_level
            VFP .= VFM
        else
            VFP .= 0
        end
        
        #=if xvert < first_node_level
            SST    = 295.0 #292.5
>>>>>>> 75d121f7
            q_tot  = QP[_QT]/QP[_ρ]
            q_liq  = auxM[_a_q_liq]
            e_int  = internal_energy(SST, PhasePartition(q_tot, q_liq, 0.0))
            e_kin  = 0.5*(QP[_U]^2/ρM^2 + QP[_V]^2/ρM^2 + QP[_W]^2/ρM^2)
            e_pot  = grav*xvert
            E      = ρM * total_energy(e_kin, e_pot, SST, PhasePartition(q_tot, q_liq, 0.0))
            QP[_E] = E
<<<<<<< HEAD
        end
=======
            
        end=#
>>>>>>> 75d121f7
        
        nothing
    end
end

# -------------------------------------------------------------------------
@inline function stresses_boundary_penalty!(VF, _...) 
  VF .= 0
end

@inline function stresses_penalty!(VF, nM, gradient_listM, QM, aM, gradient_listP, QP, aP, t)
  @inbounds begin
    n_Δgradient_list = similar(VF, Size(3, _ngradstates))
    for j = 1:_ngradstates, i = 1:3
      n_Δgradient_list[i, j] = nM[i] * (gradient_listP[j] - gradient_listM[j]) / 2
    end
    compute_stresses!(VF, n_Δgradient_list)
  end
end
# -------------------------------------------------------------------------

@inline function source!(S,Q,aux,t)
  # Initialise the final block source term 
  S .= 0

  # Typically these sources are imported from modules
  @inbounds begin
    source_geopot!(S, Q, aux, t)
    source_sponge!(S, Q, aux, t)
    #source_geostrophic!(S, Q, aux, t)    
  end
end

"""
    Geostrophic wind forcing
"""
const f_coriolis = 7.62e-5
const u_geostrophic = 7.0
const v_geostrophic = -5.5 
const Ω = Omega
@inline function source_geostrophic!(S,Q,aux,t)
    @inbounds begin
        ρ = Q[_ρ]
        U = Q[_U]
        V = Q[_V]        
        W = Q[_W]
        
        S[_U] -= f_coriolis * (U - ρ*u_geostrophic)
        #S[_V] -= f_coriolis * (V - ρ*v_geostrophic)
    end
end

@inline function source_sponge!(S,Q,aux,t)
  @inbounds begin
    U, V, W  = Q[_U], Q[_V], Q[_W]
    beta     = aux[_a_sponge]
    S[_V] -= beta * V
    S[_U] -= beta * U
  end
end

@inline function source_geopot!(S,Q,aux,t)
  @inbounds S[_V] += - Q[_ρ] * grav
end

@inline function source_surface_drag_evaporation!(S,Q,aux,t)
    @inbounds begin

        ρ, U, V, W, E, QT = Q[_ρ], Q[_U], Q[_V], Q[_W], Q[_E], Q[_QT]
        u, v, w           = U/ρ, V/ρ, W/ρ    
        xvert             = aux[_a_y]       
<<<<<<< HEAD
        first_node        = Δy
        
        if xvert <= first_node
        
            q_tot   = QT / ρ    
            q_liq   = aux[_a_q_liq]
            q_ice   = 0.0
            
            SST         = 292.5
            q_partition = PhasePartition(q_tot, q_liq, q_ice)
            
            Cd, Ch, Cq = 0.0011, 0.0011, 0.0011 #Drag coefficients
            h = first_node #Layer thickness
            e_int  = internal_energy(SST, PhasePartition(q_tot, q_liq, 0.0))
            e_int_sat  = internal_energy_sat(T, ρ, q_tot)
            S[_U] -= ρ*Cd*(u^2 + v^2 + w^2)*u/h
            qv_saturation =  q_vap_saturation(SST, ρ, q_partition)
            S[_QT]      -= ρ*Cd*sqrt(u^2 + v^2 + 0*w^2)*(q_tot - qv_saturation)/h
            S[_E]       -= ρ*Cd*sqrt(u^2 + v^2 + 0*w^2)*(e_int - e_int_sat)/h
        end
=======
>>>>>>> 75d121f7
    end
end


# Test integral exactly according to the isentropic vortex example
@inline function integrand(val, Q, aux)
  κ = 85.0
  @inbounds begin
    @inbounds ρ, QT = Q[_ρ], Q[_QT]
    ρinv = 1 / ρ
    q_tot = QT * ρinv
    # Establish the current thermodynamic state using the prognostic variables
    q_liq = aux[_a_q_liq]
    val[1] = ρ * κ * q_liq 
    val[2] = ρ * q_liq # Liquid Water Path Integrand
  end
end

function preodefun!(disc, Q, t)
  DGBalanceLawDiscretizations.dof_iteration!(disc.auxstate, disc, Q) do R, Q, QV, aux
    @inbounds let
      ρ, U, V, W, E, QT = Q[_ρ], Q[_U], Q[_V], Q[_W], Q[_E], Q[_QT]
      xvert = aux[_a_y]
      e_int = (E - (U^2 + V^2+ W^2)/(2*ρ) - ρ * grav * xvert) / ρ
      q_tot = QT / ρ
      TS = PhaseEquil(e_int, q_tot, ρ)
      T = air_temperature(TS)
      P = air_pressure(TS) # Test with dry atmosphere
      q_liq = PhasePartition(TS).liq

      R[_a_T] = T
      R[_a_P] = P
      R[_a_q_liq] = q_liq
      R[_a_soundspeed_air] = soundspeed_air(TS)
      R[_a_θ] = virtual_pottemp(TS)
    end
  end

  integral_computation(disc, Q, t)
end

function integral_computation(disc, Q, t)
  DGBalanceLawDiscretizations.indefinite_stack_integral!(disc, integrand, Q,
                                                         (_a_02z, _a_LWP_02z))
    
  DGBalanceLawDiscretizations.reverse_indefinite_stack_integral!(disc,
                                                                 _a_z2inf,
                                                                 _a_02z)

  DGBalanceLawDiscretizations.reverse_indefinite_stack_integral!(disc,
                                                                 _a_LWP_z2inf,
                                                                 _a_LWP_02z)
end

# initial condition
"""
    User-specified. Required.
    This function specifies the initial conditions
    for the dycoms driver.
"""
# NEW FUNCTION 
function dycoms!(dim, Q, t, spl_tinit, spl_pinit, spl_thetainit, spl_qinit, x, y, z, _...)
    
    DFloat     = eltype(Q)
    p0::DFloat = MSLP
    
    randnum1   = rand(seed, DFloat) / 100
    randnum2   = rand(seed, DFloat) / 100
    
    xvert  = y
    P      = spl_pinit(xvert)     #P
    θ_l    = spl_thetainit(xvert) #θ_l
    q_tot  = spl_qinit(xvert)     #qtot
    T      = spl_tinit(xvert)    #T
    
    zi = 840.0
    #if ( xvert <= zi)
    #    θ_lx   = 289.0;
    #    q_totx = 9.0e-3; #specific humidity
    #else
    #    θ_lx   = 297.5 + (xvert - zi)^(1/3);
    #    q_totx = 1.5e-3; #kg/kg  specific humidity --> approx. to mixing ratio is ok
    #end  
    
    q_liq = 0.0
    if xvert >= 600.0 && xvert <= 840.0
        q_liq = (xvert - 600)*0.00045/240.0
    end
    if xvert <= 200 || (xvert >= 600.0 && xvert <= 840.0)
        θ_l   += randnum1 * θ_l
        q_tot += randnum2 * q_tot
    end
    
    q_partition = PhasePartition(q_tot, q_liq, 0.0)
    e_int  = internal_energy(T, q_partition)
    
    ρ  = air_density(T, P, q_partition)

    u, v, w = 7.0, 0.0, 0.0 #geostrophic
    
    e_kin = (u^2 + v^2 + w^2) / 2
    e_pot = grav * xvert
    E     = ρ * (e_int + e_kin + e_pot)

    U, V, W = ρ * u, ρ * v, ρ * w
    
    @inbounds Q[_ρ], Q[_U], Q[_V], Q[_W], Q[_E], Q[_QT]= ρ, U, V, W, E, ρ * q_tot
    #try the filter
end

function run(mpicomm, dim, Ne, N, timeend, DFloat, dt)

    stretch_coe = 1.5;
    y_range     = grid_stretching_1d(zmin, zmax, Ne[end], stretch_coe, "boundary_stretching")    
    brickrange  = (range(DFloat(xmin), length=Ne[1]+1, DFloat(xmax)),
                  y_range)
    
  # User defined periodicity in the topl assignment
  # brickrange defines the domain extents
  @timeit to "Topo init" topl = StackedBrickTopology(mpicomm, brickrange, periodicity=(true,false))

  @timeit to "Grid init" grid = DiscontinuousSpectralElementGrid(topl,
                                                                 FloatType = DFloat,
                                                                 DeviceArray = ArrayType,
                                                                 polynomialorder = N)

  numflux!(x...) = NumericalFluxes.rusanov!(x..., cns_flux!, wavespeed)
  numbcflux!(x...) = NumericalFluxes.rusanov_boundary_flux!(x..., cns_flux!, bcstate!, wavespeed)

  # spacedisc = data needed for evaluating the right-hand side function
  @timeit to "Space Disc init" spacedisc = DGBalanceLaw(grid = grid,
                                                        length_state_vector = _nstate,
                                                        flux! = cns_flux!,
                                                        numerical_flux! = numflux!,
                                                        numerical_boundary_flux! = numbcflux!, 
                                                        number_gradient_states = _ngradstates,
                                                        number_viscous_states = _nviscstates,
                                                        gradient_transform! = gradient_vars!,
                                                        viscous_transform! = compute_stresses!,
                                                        viscous_penalty! = stresses_penalty!,
                                                        viscous_boundary_penalty! = stresses_boundary_penalty!,
                                                        auxiliary_state_length = _nauxstate,
                                                        auxiliary_state_initialization! = (x...) ->
                                                        auxiliary_state_initialization!(x...),
                                                        source! = source!,
                                                        preodefun! = preodefun!)

  # This is a actual state/function that lives on the grid
  @timeit to "IC init" begin
    # ----------------------------------------------------
    # GET DATA FROM INTERPOLATED ARRAY ONTO VECTORS
    # This driver accepts data in 6 column format
    # ----------------------------------------------------
    (sounding, _, ncols) = read_sounding()

    # WARNING: Not all sounding data is formatted/scaled
    # the same. Care required in assigning array values
    # height theta qv    u     v     pressure
    zinit, tinit, pinit = sounding[:, 1], sounding[:, 2], sounding[:, 3]
    thetainit, qinit = sounding[:, 4], sounding[:, 5]
    #------------------------------------------------------
    # GET SPLINE FUNCTION
    #------------------------------------------------------
    spl_tinit    = Spline1D(zinit, tinit; k=1) #sensible T (K)
    spl_pinit    = Spline1D(zinit, pinit; k=1) #pressure P (Pa)
    
    spl_thetainit= Spline1D(zinit, thetainit; k=1) #sensible T (K)
    spl_qinit    = Spline1D(zinit, qinit; k=1) #sensible T (K)
    
    # Set type of filter 
    filter_dycoms = CLIMA.Mesh.Grids.CutoffFilter(spacedisc.grid)

    initialcondition(Q, x...) = dycoms!(Val(dim), Q, DFloat(0), spl_tinit, spl_pinit, spl_thetainit, spl_qinit, x...)
    Q = MPIStateArray(spacedisc, initialcondition)
  end

  @timeit to "Time stepping init" begin
    lsrk = LSRK54CarpenterKennedy(spacedisc, Q; dt = dt, t0 = 0)
      
    # Set up the information callback
    starttime = Ref(now())
    cbinfo = GenericCallbacks.EveryXWallTimeSeconds(10, mpicomm) do (s=false)
      if s
        starttime[] = now()
      else
          ql_max = global_max(spacedisc.auxstate, _a_q_liq)
          @info @sprintf("""Update
                           simtime = %.16e
                           runtime = %s
                           max(ql) = %.16e""",
                         ODESolvers.gettime(lsrk),
                         Dates.format(convert(Dates.DateTime,
                                              Dates.now()-starttime[]),
                                              Dates.dateformat"HH:MM:SS"),
                         ql_max)
      end
    end
      
    npoststates = 7
    _o_LWP, _o_u, _o_v, _o_w, _o_q_liq, _o_T, _o_turb_kin = 1:npoststates
    postnames = ("LWP", "u", "v", "w", "_q_liq", "T")
    postprocessarray = MPIStateArray(spacedisc; nstate=npoststates)

    cbfilter = GenericCallbacks.EveryXSimulationSteps(1) do
        DGBalanceLawDiscretizations.apply!(Q, 1:_nstate, spacedisc,
                                           filter_dycoms;
                                           horizontal=true,
                                           vertical=true)
        nothing
    end
    
    step = [0]
    cbvtk = GenericCallbacks.EveryXSimulationSteps(5000) do (init=false)
      DGBalanceLawDiscretizations.dof_iteration!(postprocessarray, spacedisc, Q) do R, Q, QV, aux
        @inbounds let
          u, v, w = preflux(Q, aux)
          R[_o_LWP] = aux[_a_LWP_02z] + aux[_a_LWP_z2inf]
          R[_o_u] = u
          R[_o_v] = v
          R[_o_w] = w
          R[_o_q_liq] = aux[_a_q_liq]
          R[_o_T] = aux[_a_T]
          R[_o_turb_kin] = 0 #fill with kinetic energy values
          global_max(spacedisc.Q, _U)
        end
      end
        
<<<<<<< HEAD
      mkpath("/central/scratch/asridhar/CLIMA-output-scratch/dycoms-visc-2d/")
      outprefix = @sprintf("/central/scratch/asridhar/CLIMA-output-scratch/dycoms-visc-2d/dy_%dD_mpirank%04d_step%04d", dim,
=======
      mkpath("./CLIMA-output-scratch/dycoms-visc-2d-sfc_flux/")
      outprefix = @sprintf("./CLIMA-output-scratch/dycoms-visc-2d-sfc_flux/dy_%dD_mpirank%04d_step%04d", dim,
>>>>>>> 75d121f7
                           MPI.Comm_rank(mpicomm), step[1])
      @debug "doing VTK output" outprefix
      writevtk(outprefix, Q, spacedisc, statenames,
               postprocessarray, postnames)
      
      step[1] += 1
      nothing
    end
  end

  @info @sprintf """Starting...
    norm(Q) = %25.16e""" norm(Q)

  # Initialise the integration computation. Kernels calculate this at every timestep?? 
  @timeit to "initial integral" integral_computation(spacedisc, Q, 0) 
  @timeit to "solve" solve!(Q, lsrk; timeend=timeend, callbacks=(cbinfo, cbvtk))


  @info @sprintf """Finished...
    norm(Q) = %25.16e""" norm(Q)

end

using Test
let
  MPI.Initialized() || MPI.Init()
  Sys.iswindows() || (isinteractive() && MPI.finalize_atexit())
  mpicomm = MPI.COMM_WORLD
  ll = uppercase(get(ENV, "JULIA_LOG_LEVEL", "INFO"))
  loglevel = ll == "DEBUG" ? Logging.Debug :
      ll == "WARN"  ? Logging.Warn  :
      ll == "ERROR" ? Logging.Error : Logging.Info
  logger_stream = MPI.Comm_rank(mpicomm) == 0 ? stderr : devnull
  global_logger(ConsoleLogger(logger_stream, loglevel))
  @static if haspkg("CUDAnative")
      device!(MPI.Comm_rank(mpicomm) % length(devices()))
  end
  # User defined number of elements
  # User defined timestep estimate
  # User defined simulation end time
  # User defined polynomial order 
  numelem = (Nex, Ney)
  dt = 0.002
  timeend = 14400
  polynomialorder = Npoly
  DFloat = Float64
  dim = numdims

  if MPI.Comm_rank(mpicomm) == 0
    @info @sprintf """ ------------------------------------------------------"""
    @info @sprintf """   ______ _      _____ __  ________                    """     
    @info @sprintf """  |  ____| |    |_   _|  ...  |  __  |                 """  
    @info @sprintf """  | |    | |      | | |   .   | |  | |                 """ 
    @info @sprintf """  | |    | |      | | | |   | | |__| |                 """
    @info @sprintf """  | |____| |____ _| |_| |   | | |  | |                 """
    @info @sprintf """  | _____|______|_____|_|   |_|_|  |_|                 """
    @info @sprintf """                                                       """
    @info @sprintf """ ------------------------------------------------------"""
    @info @sprintf """ Dycoms                                                """
    @info @sprintf """   Resolution:                                         """ 
    @info @sprintf """     (Δx, Δy, Δz)   = (%.2e, %.2e, %.2e)               """ Δx Δy Δz
    @info @sprintf """     (Nex, Ney, Nez) = (%d, %d, %d)                    """ Nex Ney Nez
    @info @sprintf """     DoF = %d                                          """ DoF
    @info @sprintf """     Minimum necessary memory to run this test: %g GBs """ (DoFstorage * sizeof(DFloat))/1000^3
    @info @sprintf """     Time step dt: %.2e                                """ dt
    @info @sprintf """     End time  t : %.2e                                """ timeend
    @info @sprintf """ ------------------------------------------------------"""
  end

  engf_eng0 = run(mpicomm, dim, numelem[1:dim], polynomialorder, timeend,
                  DFloat, dt)

  show(to)
end

isinteractive() || MPI.Finalize()

nothing<|MERGE_RESOLUTION|>--- conflicted
+++ resolved
@@ -96,9 +96,11 @@
 const Δy    = 5
 const Δz    = 5
 
+const stretch_coe = 2.25
+
 # Physical domain extents 
 const (xmin, xmax) = (0, 1000)
-const (ymin, ymax) = (0, 1000)
+const (ymin, ymax) = (0, 1500)
 const (zmin, zmax) = (0, 1500)
 
 #Get Nex, Ney from resolution
@@ -124,10 +126,7 @@
 # Equivalent grid-scale
 #Δ = (Δx * Δy * Δz)^(1/3)
 Δ = max(Δx, Δy)
-<<<<<<< HEAD
-=======
 #Δ = sqrt(Δx*Δy)
->>>>>>> 75d121f7
 const Δsqr = Δ * Δ
 
 # Surface values to calculate surface fluxes:
@@ -263,9 +262,6 @@
     F[1, _QT] -=  vqx * D_e
     F[2, _QT] -=  vqy * D_e
     F[3, _QT] -=  vqz * D_e
-<<<<<<< HEAD
-=======
-
 
       #
       # Surface fluxes:
@@ -292,7 +288,6 @@
           e_int_star       = internal_energy_sat(SST, ρ, q_tot_sfc)
           F[numdims, _E]  -= ρ*Cd*windspeed*(e_int - e_int_star)
       end      
->>>>>>> 75d121f7
   end
 end
 
@@ -414,74 +409,6 @@
 #md # where a local Richardson number via potential temperature gradient is required)
 # -------------------------------------------------------------------------
 @inline function auxiliary_state_initialization!(aux, x, y, z)
-<<<<<<< HEAD
-  @inbounds begin
-    DFloat = eltype(aux)
-    xvert = y
-    aux[_a_y] = xvert
-
-    #Sponge 
-    ctop    = zero(DFloat)
-
-    cs_left_right = zero(DFloat)
-    cs_front_back = zero(DFloat)
-    ct            = DFloat(0.75)
-  
-    domain_bott  = 0
-    domain_top   = ymax
-
-   
-      #Vertical sponge:
-      sponge_type = 3
-      if sponge_type == 1
-          
-          top_sponge  = DFloat(0.85) * domain_top          
-          if xvert >= top_sponge
-              ctop = ct * (sinpi((z - top_sponge)/2/(domain_top - top_sponge)))^4
-          end
-          
-      elseif sponge_type == 2
-          
-          bc_zscale = 500.0
-          zd        = domain_top - bc_zscale
-          
-          #
-          # top damping
-          # first layer: damp lee waves
-          #
-          ctop = 0.0
-          ct   = 0.75
-          if xvert >= zd
-              zid = (xvert - zd)/(domain_top - zd) # normalized coordinate
-              if zid >= 0.0 && zid <= 0.5
-                  ctop = ct*(1.0 - cos(zid*pi))
-
-              else
-                  ctop = ct*( 1.0 + ((zid - 0.5)*pi) )
-              end
-          end
-
-      elseif sponge_type == 3
-          
-          bc_zscale = 500.0
-          zd        = domain_top - bc_zscale
-          
-          #
-          # top damping
-          # first layer: damp lee waves
-          #
-          ctop = 0.0
-          ct   = 0.5
-          if xvert >= zd
-              ctop = ct * sinpi(0.5 * (1.0 - (domain_top - xvert) / bc_zscale))^2.0
-          end
-      end
-      
-      beta  = 1 - (1 - ctop) #*(1.0 - csleft)*(1.0 - csright)*(1.0 - csfront)*(1.0 - csback)
-      beta  = min(beta, 1)
-      aux[_a_sponge] = beta
-  end
-=======
     @inbounds begin
         DFloat = eltype(aux)
         xvert = y
@@ -551,12 +478,10 @@
         beta  = min(beta, 1)
         aux[_a_sponge] = beta
     end
->>>>>>> 75d121f7
 end
 
 # -------------------------------------------------------------------------
 # generic bc for 2d , 3d
-
 @inline function bcstate!(QP, VFP, auxP, nM, QM, VFM, auxM, bctype, t)
     @inbounds begin
 
@@ -572,12 +497,6 @@
         QP[_W] = WM - 2 * nM[3] * UnM
         QP[_ρ] = ρM
         QP[_QT] = QTM
-<<<<<<< HEAD
-        VFP .= 0
-
-       if xvert < 0.0001
-            SST    = 292.5            
-=======
         if xvert < first_node_level
             VFP .= VFM
         else
@@ -586,7 +505,6 @@
         
         #=if xvert < first_node_level
             SST    = 295.0 #292.5
->>>>>>> 75d121f7
             q_tot  = QP[_QT]/QP[_ρ]
             q_liq  = auxM[_a_q_liq]
             e_int  = internal_energy(SST, PhasePartition(q_tot, q_liq, 0.0))
@@ -594,12 +512,8 @@
             e_pot  = grav*xvert
             E      = ρM * total_energy(e_kin, e_pot, SST, PhasePartition(q_tot, q_liq, 0.0))
             QP[_E] = E
-<<<<<<< HEAD
-        end
-=======
             
         end=#
->>>>>>> 75d121f7
         
         nothing
     end
@@ -653,12 +567,12 @@
 end
 
 @inline function source_sponge!(S,Q,aux,t)
-  @inbounds begin
-    U, V, W  = Q[_U], Q[_V], Q[_W]
-    beta     = aux[_a_sponge]
-    S[_V] -= beta * V
-    S[_U] -= beta * U
-  end
+    @inbounds begin
+        U, V, W  = Q[_U], Q[_V], Q[_W]
+        beta     = aux[_a_sponge]
+        #S[_U] -= beta * U
+        S[_V] -= beta * V             
+    end
 end
 
 @inline function source_geopot!(S,Q,aux,t)
@@ -671,29 +585,6 @@
         ρ, U, V, W, E, QT = Q[_ρ], Q[_U], Q[_V], Q[_W], Q[_E], Q[_QT]
         u, v, w           = U/ρ, V/ρ, W/ρ    
         xvert             = aux[_a_y]       
-<<<<<<< HEAD
-        first_node        = Δy
-        
-        if xvert <= first_node
-        
-            q_tot   = QT / ρ    
-            q_liq   = aux[_a_q_liq]
-            q_ice   = 0.0
-            
-            SST         = 292.5
-            q_partition = PhasePartition(q_tot, q_liq, q_ice)
-            
-            Cd, Ch, Cq = 0.0011, 0.0011, 0.0011 #Drag coefficients
-            h = first_node #Layer thickness
-            e_int  = internal_energy(SST, PhasePartition(q_tot, q_liq, 0.0))
-            e_int_sat  = internal_energy_sat(T, ρ, q_tot)
-            S[_U] -= ρ*Cd*(u^2 + v^2 + w^2)*u/h
-            qv_saturation =  q_vap_saturation(SST, ρ, q_partition)
-            S[_QT]      -= ρ*Cd*sqrt(u^2 + v^2 + 0*w^2)*(q_tot - qv_saturation)/h
-            S[_E]       -= ρ*Cd*sqrt(u^2 + v^2 + 0*w^2)*(e_int - e_int_sat)/h
-        end
-=======
->>>>>>> 75d121f7
     end
 end
 
@@ -778,11 +669,25 @@
     #    q_totx = 1.5e-3; #kg/kg  specific humidity --> approx. to mixing ratio is ok
     #end  
     
+    rx           = 500
+    ry           = 250
+    xc           = 0.5*(xmin + xmax)
+    yc           = 255
+    r            = sqrt( (x - xc)^2/rx^2 + (y - yc)^2/ry^2)
+    θ_c::DFloat  = 5.0
+    Δθ::DFloat   = 0.0
+    
+    if r <= 1
+        Δθ = θ_c * (1 + cospi(r))/2
+    end
+    #θ_l += Δθ
+    #T   += Δθ
+    
     q_liq = 0.0
     if xvert >= 600.0 && xvert <= 840.0
         q_liq = (xvert - 600)*0.00045/240.0
     end
-    if xvert <= 200 || (xvert >= 600.0 && xvert <= 840.0)
+    if xvert > 50.0 && xvert <= 200.0
         θ_l   += randnum1 * θ_l
         q_tot += randnum2 * q_tot
     end
@@ -792,7 +697,8 @@
     
     ρ  = air_density(T, P, q_partition)
 
-    u, v, w = 7.0, 0.0, 0.0 #geostrophic
+    #u, v, w = 7.0, 0.0, 0.0 #geostrophic
+    u, v, w = 7.0, 0.0, 0.0
     
     e_kin = (u^2 + v^2 + w^2) / 2
     e_pot = grav * xvert
@@ -806,8 +712,12 @@
 
 function run(mpicomm, dim, Ne, N, timeend, DFloat, dt)
 
-    stretch_coe = 1.5;
-    y_range     = grid_stretching_1d(zmin, zmax, Ne[end], stretch_coe, "boundary_stretching")    
+    #current stretching options:
+    # "boundary_stretching" --> node clustering by the bottom boundary
+    # "top_stretching" --> node clustering by the top wall
+    # "interior_stretching" --> node clustering around the coordinate of the `attractor_value`
+    
+    y_range     = grid_stretching_1d(zmin, zmax, Ne[end], stretch_coe, "none")    
     brickrange  = (range(DFloat(xmin), length=Ne[1]+1, DFloat(xmax)),
                   y_range)
     
@@ -892,9 +802,9 @@
       end
     end
       
-    npoststates = 7
-    _o_LWP, _o_u, _o_v, _o_w, _o_q_liq, _o_T, _o_turb_kin = 1:npoststates
-    postnames = ("LWP", "u", "v", "w", "_q_liq", "T")
+    npoststates = 8
+    _o_LWP, _o_u, _o_v, _o_w, _o_q_liq, _o_T, _o_θ, _o_beta = 1:npoststates
+    postnames = ("LWP", "u", "v", "w", "_q_liq", "T", "THETA", "SPONGE")
     postprocessarray = MPIStateArray(spacedisc; nstate=npoststates)
 
     cbfilter = GenericCallbacks.EveryXSimulationSteps(1) do
@@ -909,25 +819,20 @@
     cbvtk = GenericCallbacks.EveryXSimulationSteps(5000) do (init=false)
       DGBalanceLawDiscretizations.dof_iteration!(postprocessarray, spacedisc, Q) do R, Q, QV, aux
         @inbounds let
-          u, v, w = preflux(Q, aux)
-          R[_o_LWP] = aux[_a_LWP_02z] + aux[_a_LWP_z2inf]
-          R[_o_u] = u
-          R[_o_v] = v
-          R[_o_w] = w
+          u, v, w     = preflux(Q, aux)
+          R[_o_LWP]   = aux[_a_LWP_02z] + aux[_a_LWP_z2inf]
+          R[_o_u]     = u
+          R[_o_v]     = v
+          R[_o_w]     = w
           R[_o_q_liq] = aux[_a_q_liq]
-          R[_o_T] = aux[_a_T]
-          R[_o_turb_kin] = 0 #fill with kinetic energy values
-          global_max(spacedisc.Q, _U)
+          R[_o_T]     = aux[_a_T]
+          R[_o_θ]     = aux[_a_θ]
+          R[_o_beta]  = aux[_a_sponge]
         end
       end
         
-<<<<<<< HEAD
-      mkpath("/central/scratch/asridhar/CLIMA-output-scratch/dycoms-visc-2d/")
-      outprefix = @sprintf("/central/scratch/asridhar/CLIMA-output-scratch/dycoms-visc-2d/dy_%dD_mpirank%04d_step%04d", dim,
-=======
       mkpath("./CLIMA-output-scratch/dycoms-visc-2d-sfc_flux/")
       outprefix = @sprintf("./CLIMA-output-scratch/dycoms-visc-2d-sfc_flux/dy_%dD_mpirank%04d_step%04d", dim,
->>>>>>> 75d121f7
                            MPI.Comm_rank(mpicomm), step[1])
       @debug "doing VTK output" outprefix
       writevtk(outprefix, Q, spacedisc, statenames,
